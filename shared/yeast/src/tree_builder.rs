use crate::{captures::Captures, Ast, FieldId, Id, NodeContent};
use std::collections::{BTreeMap, BTreeSet};

#[derive(Debug, Clone)]
pub enum TreeBuilder {
    Node {
        kind: &'static str,
        children: Vec<(&'static str, Vec<TreeChildBuilder>)>,
    },
    Capture {
        capture: &'static str,
    },
}

#[derive(Debug, Clone)]
pub enum TreeChildBuilder {
    Repeated {
        child: TreeBuilder,
    },
    SingleNode(TreeBuilder),
}

impl TreeChildBuilder {
    fn get_opt_contained(&self) -> BTreeSet<&'static str> {
        match self {
            TreeChildBuilder::Repeated { child } => child.get_opt_contained(),
<<<<<<< HEAD
=======
            TreeChildBuilder::Field {
                field_name: _,
                node,
            } => {
                let mut contained = BTreeSet::new();
                for child in node {
                    contained.extend(child.get_opt_contained());
                }
                contained
            }
>>>>>>> 5e424ff9
            TreeChildBuilder::SingleNode(node) => node.get_opt_contained(),
        }
    }

    fn build_tree(
        &self,
        target: &mut Ast,
        vars: &Captures,
        child_ids: &mut Vec<Id>,
    ) -> Result<(), String> {
        match self {
            TreeChildBuilder::Repeated { child } => {
                let repeated_ids = self.get_opt_contained();

                for sub_captures in vars.un_star(&repeated_ids)? {
                    child_ids.push(child.build_tree(target, &sub_captures)?)
                }
                Ok(())
            }
            TreeChildBuilder::SingleNode(node) => {
                child_ids.push(node.build_tree(target, vars)?);
                Ok(())
            }
        }
    }
}

impl TreeBuilder {
    fn get_opt_contained(&self) -> BTreeSet<&'static str> {
        match self {
            TreeBuilder::Node { kind: _, children } => {
                let mut contained = BTreeSet::new();
                for (_, children) in children {
                    for child in children {
                        contained.extend(child.get_opt_contained());
                    }
                }
                contained
            }
            TreeBuilder::Capture { capture } => {
                let mut contained = BTreeSet::new();
                contained.insert(*capture);
                contained
            }
        }
    }

    pub fn build_tree(&self, target: &mut Ast, vars: &Captures) -> Result<Id, String> {
        match self {
            TreeBuilder::Capture { capture } => vars.get_var(capture),
            TreeBuilder::Node { kind, children } => {
<<<<<<< HEAD
                let ast_kind = target.id_for_node_kind(kind).ok_or_else(||
                    format!("Node kind {} does not exist in language", kind)
                )?;

                let child_vars = children.iter().map(|(field, children)| {
                    let mut child_ids = Vec::new();
                    for child in children {
                        child.build_tree(target, vars, &mut child_ids)?;
                    }
                    let field_id = target
                        .field_id_for_name(field)
                        .ok_or(format!("Field {} does not exist in language", field))?;
                    Ok((field_id, child_ids))
                }).collect::<Result<_,String>>()?;
                Ok(target.create_node(ast_kind, "".into(), child_vars))
=======
                let mut child_ids = Vec::new();
                let mut child_vars = BTreeMap::new();
                let ast_kind = target.language.id_for_node_kind(kind, true);
                if ast_kind == 0 {
                    return Err(format!("Node kind {} does not exist in language", kind));
                }
                for child in children {
                    child.build_tree(target, vars, &mut child_ids, &mut child_vars)?;
                }
                Ok(target.create_node(
                    ast_kind,
                    NodeContent::String(""),
                    child_vars,
                    child_ids,
                    true,
                ))
>>>>>>> 5e424ff9
            }
        }
    }
}

#[macro_export]
macro_rules! tree_builder {
    (($($child:tt)*)) => { tree_builder!($($child)*)};
    // Match a node of a given kind
    ($node_id:ident $($rest:tt)*) => { $crate::tree_builder::TreeBuilder::Node{ kind: stringify!($node_id), children: tree_builder_fields!($($rest)*)}};
    // Capture only (implicit _)
    (@ $capture_id:ident) => { $crate::tree_builder::TreeBuilder::Capture{ capture: stringify!($capture_id)}};
}

// We use an accumulator to build up the list of children incrementally so this starts the tail recursion
#[macro_export]
macro_rules! tree_builder_child {
    () => { Vec::new()};
    ($($rest:tt)*) => { _tree_builder_child!( @ACC [] $($rest)* )};
}

#[macro_export]
macro_rules! _tree_builder_child {
    // vec! allows a trailing comma so we assume that either the accumulator is empty or`ends in a comma

    // Base case: no more tokens, so return the accumulator
    (@ACC [$($acc:tt)*]) => { vec![$($acc)*]};
    // Parse field* : node
    (@ACC [$($acc:tt)*] $field_name:ident * : ($($sub_node:tt)*) $($rest:tt)*) => {  _tree_builder_child!( @ACC [ $($acc)* $crate::tree_builder::TreeChildBuilder::Field{field_name: stringify!($field_name), node: tree_builder_child!($($sub_node)*)},] $($rest)*)};
    // Parse field : node
    (@ACC [$($acc:tt)*] $field_name:ident : $sub_node:tt $($rest:tt)*) => {  _tree_builder_child!( @ACC [ $($acc)* $crate::tree_builder::TreeChildBuilder::Field{field_name: stringify!($field_name), node: vec![$crate::tree_builder::TreeChildBuilder::SingleNode(tree_builder!($sub_node))]},] $($rest)*)};

    // Parse (node)*
    (@ACC [$($acc:tt)*] $sub_node:tt * $($rest:tt)*) => {  _tree_builder_child!( @ACC [ $($acc)* $crate::tree_builder::TreeChildBuilder::Repeated{child: tree_builder!($sub_node)},] $($rest)*)};
    // Parse node (this must be last as it only applies if the earlier cases don't match)
    (@ACC [$($acc:tt)*] $sub_node:tt $($rest:tt)*) => { _tree_builder_child!( @ACC [ $($acc)* $crate::tree_builder::TreeChildBuilder::SingleNode(tree_builder!($sub_node)),] $($rest)*)};
}

<<<<<<< HEAD

#[macro_export]
macro_rules! _tree_builder_fields {
    // vec! allows a trailing comma so we assume that either the accumulator is empty or`ends in a comma

    // Base case: no more tokens, so return the accumulator
    (@ACC [$($acc:tt)*]) => { vec![$($acc)*]};
    // Parse field* : node
    (@ACC [$($acc:tt)*] $field_name:ident * : ($($sub_node:tt)*) $($rest:tt)*) => {  _tree_builder_fields!( @ACC [ $($acc)* (stringify!($field_name), tree_builder_child!($($sub_node)*)),] $($rest)*)};
    // Parse field : node
    (@ACC [$($acc:tt)*] $field_name:ident : $sub_node:tt $($rest:tt)*) => {  _tree_builder_fields!( @ACC [ $($acc)* (stringify!($field_name), vec![$crate::tree_builder::TreeChildBuilder::SingleNode(tree_builder!($sub_node))]),] $($rest)*)};
}
#[macro_export]
macro_rules! tree_builder_fields {
    ($($all:tt)*) => { _tree_builder_fields!( @ACC [] $($all)*)};
}

pub struct TreesBuilder {
    pub children: Vec<TreeChildBuilder>,
}

impl TreesBuilder {
    pub fn build_trees(&self, target: &mut Ast, vars: &Captures) -> Result<Vec<Id>, String> {
        let mut child_ids = Vec::new();
        for child in &self.children {
            child.build_tree(target, vars, &mut child_ids)?;
        }
        Ok(child_ids)
    }
}

#[macro_export]
macro_rules! trees_builder {
    () => { $crate::tree_builder::TreesBuilder { children: Vec::new()}};
    ($($rest:tt)*) => {$crate::tree_builder::TreesBuilder { children: _tree_builder_child!( @ACC [] $($rest)* )}};
}

pub use tree_builder;
pub use tree_builder_child;
pub use trees_builder;
=======
pub use tree_builder;
pub use tree_builder_child;
>>>>>>> 5e424ff9
<|MERGE_RESOLUTION|>--- conflicted
+++ resolved
@@ -1,5 +1,5 @@
-use crate::{captures::Captures, Ast, FieldId, Id, NodeContent};
-use std::collections::{BTreeMap, BTreeSet};
+use crate::{captures::Captures, Ast, Id};
+use std::collections::BTreeSet;
 
 #[derive(Debug, Clone)]
 pub enum TreeBuilder {
@@ -24,19 +24,6 @@
     fn get_opt_contained(&self) -> BTreeSet<&'static str> {
         match self {
             TreeChildBuilder::Repeated { child } => child.get_opt_contained(),
-<<<<<<< HEAD
-=======
-            TreeChildBuilder::Field {
-                field_name: _,
-                node,
-            } => {
-                let mut contained = BTreeSet::new();
-                for child in node {
-                    contained.extend(child.get_opt_contained());
-                }
-                contained
-            }
->>>>>>> 5e424ff9
             TreeChildBuilder::SingleNode(node) => node.get_opt_contained(),
         }
     }
@@ -88,7 +75,6 @@
         match self {
             TreeBuilder::Capture { capture } => vars.get_var(capture),
             TreeBuilder::Node { kind, children } => {
-<<<<<<< HEAD
                 let ast_kind = target.id_for_node_kind(kind).ok_or_else(||
                     format!("Node kind {} does not exist in language", kind)
                 )?;
@@ -103,25 +89,7 @@
                         .ok_or(format!("Field {} does not exist in language", field))?;
                     Ok((field_id, child_ids))
                 }).collect::<Result<_,String>>()?;
-                Ok(target.create_node(ast_kind, "".into(), child_vars))
-=======
-                let mut child_ids = Vec::new();
-                let mut child_vars = BTreeMap::new();
-                let ast_kind = target.language.id_for_node_kind(kind, true);
-                if ast_kind == 0 {
-                    return Err(format!("Node kind {} does not exist in language", kind));
-                }
-                for child in children {
-                    child.build_tree(target, vars, &mut child_ids, &mut child_vars)?;
-                }
-                Ok(target.create_node(
-                    ast_kind,
-                    NodeContent::String(""),
-                    child_vars,
-                    child_ids,
-                    true,
-                ))
->>>>>>> 5e424ff9
+                Ok(target.create_node(ast_kind, "".into(), child_vars, true))
             }
         }
     }
@@ -160,7 +128,6 @@
     (@ACC [$($acc:tt)*] $sub_node:tt $($rest:tt)*) => { _tree_builder_child!( @ACC [ $($acc)* $crate::tree_builder::TreeChildBuilder::SingleNode(tree_builder!($sub_node)),] $($rest)*)};
 }
 
-<<<<<<< HEAD
 
 #[macro_export]
 macro_rules! _tree_builder_fields {
@@ -200,8 +167,4 @@
 
 pub use tree_builder;
 pub use tree_builder_child;
-pub use trees_builder;
-=======
-pub use tree_builder;
-pub use tree_builder_child;
->>>>>>> 5e424ff9
+pub use trees_builder;