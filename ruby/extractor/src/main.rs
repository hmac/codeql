--- conflicted
+++ resolved
@@ -3,11 +3,7 @@
 
 extern crate num_cpus;
 
-<<<<<<< HEAD
-=======
 use clap::arg;
-use flate2::write::GzEncoder;
->>>>>>> b3f4357d
 use rayon::prelude::*;
 use std::fs;
 use std::io::BufRead;
