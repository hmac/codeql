mod extractor;
mod trap;

#[macro_use]
extern crate lazy_static;
extern crate num_cpus;

use clap::arg;
<<<<<<< HEAD
use encoding::{self};
use flate2::write::GzEncoder;
=======
>>>>>>> ed0325f1
use rayon::prelude::*;
use std::borrow::Cow;
use std::fs;
use std::io::BufRead;
use std::path::{Path, PathBuf};
use tree_sitter::{Language, Parser, Range};

/**
 * Gets the number of threads the extractor should use, by reading the
 * CODEQL_THREADS environment variable and using it as described in the
 * extractor spec:
 *
 * "If the number is positive, it indicates the number of threads that should
 * be used. If the number is negative or zero, it should be added to the number
 * of cores available on the machine to determine how many threads to use
 * (minimum of 1). If unspecified, should be considered as set to -1."
 */
fn num_codeql_threads() -> usize {
    let threads_str = std::env::var("CODEQL_THREADS").unwrap_or_else(|_| "-1".to_owned());
    match threads_str.parse::<i32>() {
        Ok(num) if num <= 0 => {
            let reduction = -num as usize;
            std::cmp::max(1, num_cpus::get() - reduction)
        }
        Ok(num) => num as usize,

        Err(_) => {
            tracing::error!(
                "Unable to parse CODEQL_THREADS value '{}'; defaulting to 1 thread.",
                &threads_str
            );
            1
        }
    }
}

lazy_static! {
    static ref CP_NUMBER: regex::Regex = regex::Regex::new("cp([0-9]+)").unwrap();
}

fn encoding_from_name(encoding_name: &str) -> Option<&(dyn encoding::Encoding + Send + Sync)> {
    match encoding::label::encoding_from_whatwg_label(&encoding_name) {
        Some(e) => return Some(e),
        None => {
            if let Some(cap) = CP_NUMBER.captures(&encoding_name) {
                return encoding::label::encoding_from_windows_code_page(
                    str::parse(cap.get(1).unwrap().as_str()).unwrap(),
                );
            } else {
                return None;
            }
        }
    }
}

fn main() -> std::io::Result<()> {
    tracing_subscriber::fmt()
        .with_target(false)
        .without_time()
        .with_level(true)
        .with_env_filter(
            tracing_subscriber::EnvFilter::try_from_default_env()
                .unwrap_or_else(|_| tracing_subscriber::EnvFilter::new("ruby_extractor=warn")),
        )
        .init();
    tracing::warn!("Support for Ruby is currently in Beta: https://codeql.github.com/docs/codeql-overview/supported-languages-and-frameworks/");
    let num_threads = num_codeql_threads();
    tracing::info!(
        "Using {} {}",
        num_threads,
        if num_threads == 1 {
            "thread"
        } else {
            "threads"
        }
    );
    rayon::ThreadPoolBuilder::new()
        .num_threads(num_threads)
        .build_global()
        .unwrap();

    let matches = clap::App::new("Ruby extractor")
        .version("1.0")
        .author("GitHub")
        .about("CodeQL Ruby extractor")
        .arg(arg!(--"source-archive-dir" <DIR> "Sets a custom source archive folder"))
        .arg(arg!(--"output-dir" <DIR>         "Sets a custom trap folder"))
        .arg(arg!(--"file-list" <FILE_LIST>    "A text file containing the paths of the files to extract"))
        .get_matches();
    let src_archive_dir = matches
        .value_of("source-archive-dir")
        .expect("missing --source-archive-dir");
    let src_archive_dir = PathBuf::from(src_archive_dir);

    let trap_dir = matches
        .value_of("output-dir")
        .expect("missing --output-dir");
    let trap_dir = PathBuf::from(trap_dir);
    let trap_compression = trap::Compression::from_env("CODEQL_RUBY_TRAP_COMPRESSION");

    let file_list = matches.value_of("file-list").expect("missing --file-list");
    let file_list = fs::File::open(file_list)?;

    let language = tree_sitter_ruby::language();
    let erb = tree_sitter_embedded_template::language();
    // Look up tree-sitter kind ids now, to avoid string comparisons when scanning ERB files.
    let erb_directive_id = erb.id_for_node_kind("directive", true);
    let erb_output_directive_id = erb.id_for_node_kind("output_directive", true);
    let erb_code_id = erb.id_for_node_kind("code", true);
    let schema = node_types::read_node_types_str("ruby", tree_sitter_ruby::NODE_TYPES)?;
    let erb_schema =
        node_types::read_node_types_str("erb", tree_sitter_embedded_template::NODE_TYPES)?;
    let lines: std::io::Result<Vec<String>> = std::io::BufReader::new(file_list).lines().collect();
    let lines = lines?;
    lines
        .par_iter()
        .try_for_each(|line| {
            let path = PathBuf::from(line).canonicalize()?;
            let src_archive_file = path_for(&src_archive_dir, &path, "");
            let mut source = std::fs::read(&path)?;
            let mut needs_conversion = false;
            let code_ranges;
            let mut trap_writer = trap::Writer::new();
            if path.extension().map_or(false, |x| x == "erb") {
                tracing::info!("scanning: {}", path.display());
                extractor::extract(
                    erb,
                    "erb",
                    &erb_schema,
                    &mut trap_writer,
                    &path,
                    &source,
                    &[],
                )?;

                let (ranges, line_breaks) = scan_erb(
                    erb,
                    &source,
                    erb_directive_id,
                    erb_output_directive_id,
                    erb_code_id,
                );
                for i in line_breaks {
                    if i < source.len() {
                        source[i] = b'\n';
                    }
                }
                code_ranges = ranges;
            } else {
                if let Some(encoding_name) = scan_coding_comment(&source) {
                    // If the input is already UTF-8 then there is no need to recode the source
                    // If the declared encoding is 'binary' or 'ascii-8bit' then it is not clear how
                    // to interpret characters. In this case it is probably best to leave the input
                    // unchanged.
                    if !encoding_name.eq_ignore_ascii_case("utf-8")
                        && !encoding_name.eq_ignore_ascii_case("ascii-8bit")
                        && !encoding_name.eq_ignore_ascii_case("binary")
                    {
                        if let Some(encoding) = encoding_from_name(&encoding_name) {
                            needs_conversion =
                                encoding.whatwg_name().unwrap_or_default() != "utf-8";
                            if needs_conversion {
                                match encoding
                                    .decode(&source, encoding::types::DecoderTrap::Replace)
                                {
                                    Ok(str) => source = str.as_bytes().to_owned(),
                                    Err(msg) => {
                                        needs_conversion = false;
                                        tracing::warn!(
                                            "{}: character decoding failure: {} ({})",
                                            &path.to_string_lossy(),
                                            msg,
                                            &encoding_name
                                        );
                                    }
                                }
                            }
                        } else {
                            tracing::warn!(
                                "{}: unknown character encoding: '{}'",
                                &path.to_string_lossy(),
                                &encoding_name
                            );
                        }
                    }
                }
                code_ranges = vec![];
            }
            extractor::extract(
                language,
                "ruby",
                &schema,
                &mut trap_writer,
                &path,
                &source,
                &code_ranges,
            )?;
            std::fs::create_dir_all(&src_archive_file.parent().unwrap())?;
<<<<<<< HEAD
            if needs_conversion {
                std::fs::write(&src_archive_file, &source)?;
            } else {
                std::fs::copy(&path, &src_archive_file)?;
            }
            write_trap(&trap_dir, path, trap_writer, &trap_compression)
=======
            std::fs::copy(&path, &src_archive_file)?;
            write_trap(&trap_dir, path, &trap_writer, trap_compression)
>>>>>>> ed0325f1
        })
        .expect("failed to extract files");

    let path = PathBuf::from("extras");
    let mut trap_writer = trap::Writer::new();
    extractor::populate_empty_location(&mut trap_writer);
    write_trap(&trap_dir, path, &trap_writer, trap_compression)
}

fn write_trap(
    trap_dir: &Path,
    path: PathBuf,
    trap_writer: &trap::Writer,
    trap_compression: trap::Compression,
) -> std::io::Result<()> {
    let trap_file = path_for(trap_dir, &path, trap_compression.extension());
    std::fs::create_dir_all(&trap_file.parent().unwrap())?;
    trap_writer.write_to_file(&trap_file, trap_compression)
}

fn scan_erb(
    erb: Language,
    source: &[u8],
    directive_id: u16,
    output_directive_id: u16,
    code_id: u16,
) -> (Vec<Range>, Vec<usize>) {
    let mut parser = Parser::new();
    parser.set_language(erb).unwrap();
    let tree = parser.parse(&source, None).expect("Failed to parse file");
    let mut result = Vec::new();
    let mut line_breaks = vec![];

    for n in tree.root_node().children(&mut tree.walk()) {
        let kind_id = n.kind_id();
        if kind_id == directive_id || kind_id == output_directive_id {
            for c in n.children(&mut tree.walk()) {
                if c.kind_id() == code_id {
                    let mut range = c.range();
                    if range.end_byte < source.len() {
                        line_breaks.push(range.end_byte);
                        range.end_byte += 1;
                        range.end_point.column += 1;
                    }
                    result.push(range);
                }
            }
        }
    }
    if result.is_empty() {
        let root = tree.root_node();
        // Add an empty range at the end of the file
        result.push(Range {
            start_byte: root.end_byte(),
            end_byte: root.end_byte(),
            start_point: root.end_position(),
            end_point: root.end_position(),
        });
    }
    (result, line_breaks)
}

fn path_for(dir: &Path, path: &Path, ext: &str) -> PathBuf {
    let mut result = PathBuf::from(dir);
    for component in path.components() {
        match component {
            std::path::Component::Prefix(prefix) => match prefix.kind() {
                std::path::Prefix::Disk(letter) | std::path::Prefix::VerbatimDisk(letter) => {
                    result.push(format!("{}_", letter as char))
                }
                std::path::Prefix::Verbatim(x) | std::path::Prefix::DeviceNS(x) => {
                    result.push(x);
                }
                std::path::Prefix::UNC(server, share)
                | std::path::Prefix::VerbatimUNC(server, share) => {
                    result.push("unc");
                    result.push(server);
                    result.push(share);
                }
            },
            std::path::Component::RootDir => {
                // skip
            }
            std::path::Component::Normal(_) => {
                result.push(component);
            }
            std::path::Component::CurDir => {
                // skip
            }
            std::path::Component::ParentDir => {
                result.pop();
            }
        }
    }
    if !ext.is_empty() {
        match result.extension() {
            Some(x) => {
                let mut new_ext = x.to_os_string();
                new_ext.push(".");
                new_ext.push(ext);
                result.set_extension(new_ext);
            }
            None => {
                result.set_extension(ext);
            }
        }
    }
    result
}

fn skip_space(content: &[u8], index: usize) -> usize {
    let mut index = index;
    while index < content.len() {
        let c = content[index] as char;
        // white space except \n
        let is_space = c == ' ' || ('\t'..='\r').contains(&c) && c != '\n';
        if !is_space {
            break;
        }
        index += 1;
    }
    index
}

fn scan_coding_comment(content: &[u8]) -> std::option::Option<Cow<str>> {
    let mut index = 0;
    // skip UTF-8 BOM marker if there is one
    if content.len() >= 3 && content[0] == 0xef && content[1] == 0xbb && content[2] == 0xbf {
        index += 3;
    }
    // skip #! line if there is one
    if index + 1 < content.len()
        && content[index] as char == '#'
        && content[index + 1] as char == '!'
    {
        index += 2;
        while index < content.len() && content[index] as char != '\n' {
            index += 1
        }
        index += 1
    }
    index = skip_space(content, index);

    if index >= content.len() || content[index] as char != '#' {
        return None;
    }
    index += 1;

    const CODING: [char; 12] = ['C', 'c', 'O', 'o', 'D', 'd', 'I', 'i', 'N', 'n', 'G', 'g'];
    let mut word_index = 0;
    while index < content.len() && word_index < CODING.len() && content[index] as char != '\n' {
        if content[index] as char == CODING[word_index]
            || content[index] as char == CODING[word_index + 1]
        {
            word_index += 2
        } else {
            word_index = 0;
        }
        index += 1;
    }
    if word_index < CODING.len() {
        return None;
    }
    index = skip_space(content, index);

    if index < content.len() && content[index] as char != ':' && content[index] as char != '=' {
        return None;
    }
    index += 1;
    index = skip_space(content, index);

    let start = index;
    while index < content.len() {
        let c = content[index] as char;
        if c == '-' || c == '_' || c.is_ascii_alphanumeric() {
            index += 1;
        } else {
            break;
        }
    }
    if index > start {
        return Some(String::from_utf8_lossy(&content[start..index]));
    }
    None
}

#[test]
fn test_scan_coding_comment() {
    let text = "# encoding: utf-8";
    let result = scan_coding_comment(text.as_bytes());
    assert_eq!(result, Some("utf-8".into()));

    let text = "#coding:utf-8";
    let result = scan_coding_comment(&text.as_bytes());
    assert_eq!(result, Some("utf-8".into()));

    let text = "# foo\n# encoding: utf-8";
    let result = scan_coding_comment(&text.as_bytes());
    assert_eq!(result, None);

    let text = "# encoding: latin1 encoding: utf-8";
    let result = scan_coding_comment(&text.as_bytes());
    assert_eq!(result, Some("latin1".into()));

    let text = "# encoding: nonsense";
    let result = scan_coding_comment(&text.as_bytes());
    assert_eq!(result, Some("nonsense".into()));

    let text = "# coding = utf-8";
    let result = scan_coding_comment(&text.as_bytes());
    assert_eq!(result, Some("utf-8".into()));

    let text = "# CODING = utf-8";
    let result = scan_coding_comment(&text.as_bytes());
    assert_eq!(result, Some("utf-8".into()));

    let text = "# CoDiNg = utf-8";
    let result = scan_coding_comment(&text.as_bytes());
    assert_eq!(result, Some("utf-8".into()));

    let text = "# blah blahblahcoding = utf-8";
    let result = scan_coding_comment(&text.as_bytes());
    assert_eq!(result, Some("utf-8".into()));

    // unicode BOM is ignored
    let text = "\u{FEFF}# encoding: utf-8";
    let result = scan_coding_comment(&text.as_bytes());
    assert_eq!(result, Some("utf-8".into()));

    let text = "\u{FEFF} # encoding: utf-8";
    let result = scan_coding_comment(&text.as_bytes());
    assert_eq!(result, Some("utf-8".into()));

    let text = "#! /usr/bin/env ruby\n # encoding: utf-8";
    let result = scan_coding_comment(&text.as_bytes());
    assert_eq!(result, Some("utf-8".into()));

    let text = "\u{FEFF}#! /usr/bin/env ruby\n # encoding: utf-8";
    let result = scan_coding_comment(&text.as_bytes());
    assert_eq!(result, Some("utf-8".into()));

    // A #! must be the first thing on a line, otherwise it's a normal comment
    let text = " #! /usr/bin/env ruby encoding = utf-8";
    let result = scan_coding_comment(&text.as_bytes());
    assert_eq!(result, Some("utf-8".into()));
    let text = " #! /usr/bin/env ruby \n # encoding = utf-8";
    let result = scan_coding_comment(&text.as_bytes());
    assert_eq!(result, None);
}<|MERGE_RESOLUTION|>--- conflicted
+++ resolved
@@ -6,11 +6,7 @@
 extern crate num_cpus;
 
 use clap::arg;
-<<<<<<< HEAD
 use encoding::{self};
-use flate2::write::GzEncoder;
-=======
->>>>>>> ed0325f1
 use rayon::prelude::*;
 use std::borrow::Cow;
 use std::fs;
@@ -209,17 +205,12 @@
                 &code_ranges,
             )?;
             std::fs::create_dir_all(&src_archive_file.parent().unwrap())?;
-<<<<<<< HEAD
             if needs_conversion {
                 std::fs::write(&src_archive_file, &source)?;
             } else {
                 std::fs::copy(&path, &src_archive_file)?;
             }
-            write_trap(&trap_dir, path, trap_writer, &trap_compression)
-=======
-            std::fs::copy(&path, &src_archive_file)?;
             write_trap(&trap_dir, path, &trap_writer, trap_compression)
->>>>>>> ed0325f1
         })
         .expect("failed to extract files");
 
