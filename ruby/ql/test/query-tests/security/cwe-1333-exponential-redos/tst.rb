--- conflicted
+++ resolved
@@ -372,9 +372,8 @@
 good43 = /^X(\u0061|b)+Y$/
 
 # NOT GOOD
-<<<<<<< HEAD
-bad88 = /\G(a|\w)*$/
-bad89 = /\b(a|\w)*$/
-=======
 bad88 = /X([[:digit:]]|\d)+Y/
->>>>>>> f10f053c
+
+# NOT GOOD
+bad89 = /\G(a|\w)*$/
+bad90 = /\b(a|\w)*$/
