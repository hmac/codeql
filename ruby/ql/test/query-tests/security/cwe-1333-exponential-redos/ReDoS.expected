| tst.rb:4:14:4:28 | (?:__\|[\\s\\S])+? | This part of the regular expression may cause exponential backtracking on strings containing many repetitions of '__'. |
| tst.rb:4:38:4:54 | (?:\\*\\*\|[\\s\\S])+? | This part of the regular expression may cause exponential backtracking on strings containing many repetitions of '**'. |
| tst.rb:19:20:19:39 | (?:[^"\\\\]\|\\\\\\\\\|\\\\.)+ | This part of the regular expression may cause exponential backtracking on strings containing many repetitions of '\\\\\\\\'. |
| tst.rb:19:43:19:62 | (?:[^'\\\\]\|\\\\\\\\\|\\\\.)+ | This part of the regular expression may cause exponential backtracking on strings containing many repetitions of '\\\\\\\\'. |
| tst.rb:19:67:19:86 | (?:[^)\\\\]\|\\\\\\\\\|\\\\.)+ | This part of the regular expression may cause exponential backtracking on strings containing many repetitions of '\\\\\\\\'. |
| tst.rb:31:50:31:51 | .* | This part of the regular expression may cause exponential backtracking on strings containing many repetitions of '\|\|\\n'. |
| tst.rb:36:19:36:28 | (\\\\\\/\|.)*? | This part of the regular expression may cause exponential backtracking on strings containing many repetitions of '\\\\/'. |
| tst.rb:41:23:41:24 | .* | This part of the regular expression may cause exponential backtracking on strings containing many repetitions of '#'. |
| tst.rb:47:27:47:29 | .*? | This part of the regular expression may cause exponential backtracking on strings starting with '"' and containing many repetitions of '""'. |
| tst.rb:47:33:47:35 | .*? | This part of the regular expression may cause exponential backtracking on strings starting with ''' and containing many repetitions of ''''. |
| tst.rb:52:33:52:35 | .*? | This part of the regular expression may cause exponential backtracking on strings containing many repetitions of ']['. |
| tst.rb:52:66:52:68 | .*? | This part of the regular expression may cause exponential backtracking on strings containing many repetitions of ']['. |
| tst.rb:58:11:58:16 | [a-z]+ | This part of the regular expression may cause exponential backtracking on strings containing many repetitions of 'a'. |
| tst.rb:59:11:59:16 | [a-z]* | This part of the regular expression may cause exponential backtracking on strings containing many repetitions of 'a'. |
| tst.rb:60:39:60:50 | [a-zA-Z0-9]+ | This part of the regular expression may cause exponential backtracking on strings containing many repetitions of '0'. |
| tst.rb:61:12:61:19 | ([a-z])+ | This part of the regular expression may cause exponential backtracking on strings containing many repetitions of 'aa'. |
| tst.rb:66:12:66:27 | [\\w#:.~>+()\\s-]+ | This part of the regular expression may cause exponential backtracking on strings containing many repetitions of '\\t'. |
| tst.rb:66:34:66:36 | .*? | This part of the regular expression may cause exponential backtracking on strings starting with '[' and containing many repetitions of ']['. |
| tst.rb:71:15:71:22 | (\\\\?.)*? | This part of the regular expression may cause exponential backtracking on strings starting with '"' and containing many repetitions of '\\\\a'. |
| tst.rb:74:10:74:17 | (b\|a?b)* | This part of the regular expression may cause exponential backtracking on strings containing many repetitions of 'b'. |
| tst.rb:77:10:77:17 | (a\|aa?)* | This part of the regular expression may cause exponential backtracking on strings containing many repetitions of 'a'. |
| tst.rb:83:10:83:16 | (.\|\\n)* | This part of the regular expression may cause exponential backtracking on strings containing many repetitions of '\\n'. |
| tst.rb:95:11:95:24 | ([\\S\\s]\|[^a])* | This part of the regular expression may cause exponential backtracking on strings containing many repetitions of '`'. |
| tst.rb:101:11:101:19 | (.\|[^a])* | This part of the regular expression may cause exponential backtracking on strings containing many repetitions of '`'. |
| tst.rb:107:11:107:19 | (b\|[^a])* | This part of the regular expression may cause exponential backtracking on strings containing many repetitions of 'b'. |
| tst.rb:110:11:110:19 | (G\|[^a])* | This part of the regular expression may cause exponential backtracking on strings containing many repetitions of 'G'. |
| tst.rb:113:11:113:23 | ([0-9]\|[^a])* | This part of the regular expression may cause exponential backtracking on strings containing many repetitions of '0'. |
| tst.rb:125:11:125:24 | ([a-z]\|[d-h])* | This part of the regular expression may cause exponential backtracking on strings containing many repetitions of 'd'. |
| tst.rb:128:11:128:26 | ([^a-z]\|[^0-9])* | This part of the regular expression may cause exponential backtracking on strings containing many repetitions of '/'. |
| tst.rb:131:11:131:21 | (\\d\|[0-9])* | This part of the regular expression may cause exponential backtracking on strings containing many repetitions of '0'. |
| tst.rb:134:11:134:18 | (\\s\|\\s)* | This part of the regular expression may cause exponential backtracking on strings containing many repetitions of ' '. |
| tst.rb:137:11:137:17 | (\\w\|G)* | This part of the regular expression may cause exponential backtracking on strings containing many repetitions of 'G'. |
| tst.rb:143:11:143:18 | (\\d\|\\w)* | This part of the regular expression may cause exponential backtracking on strings containing many repetitions of '0'. |
| tst.rb:146:11:146:17 | (\\d\|5)* | This part of the regular expression may cause exponential backtracking on strings containing many repetitions of '5'. |
| tst.rb:155:11:155:20 | (\\f\|[\\f])* | This part of the regular expression may cause exponential backtracking on strings containing many repetitions of 'f'. |
| tst.rb:158:11:158:18 | (\\W\|\\D)* | This part of the regular expression may cause exponential backtracking on strings containing many repetitions of ' '. |
| tst.rb:161:11:161:18 | (\\S\|\\w)* | This part of the regular expression may cause exponential backtracking on strings containing many repetitions of '0'. |
| tst.rb:164:11:164:20 | (\\S\|[\\w])* | This part of the regular expression may cause exponential backtracking on strings containing many repetitions of '0'. |
| tst.rb:167:11:167:23 | (1s\|[\\da-z])* | This part of the regular expression may cause exponential backtracking on strings containing many repetitions of '1s'. |
| tst.rb:170:11:170:19 | (0\|[\\d])* | This part of the regular expression may cause exponential backtracking on strings containing many repetitions of '0'. |
| tst.rb:173:12:173:16 | [\\d]+ | This part of the regular expression may cause exponential backtracking on strings containing many repetitions of '0'. |
| tst.rb:185:12:185:17 | [^>a]+ | This part of the regular expression may cause exponential backtracking on strings containing many repetitions of '='. |
| tst.rb:188:13:188:15 | \\s* | This part of the regular expression may cause exponential backtracking on strings starting with '\\n' and containing many repetitions of '\\n'. |
| tst.rb:191:14:191:16 | \\s+ | This part of the regular expression may cause exponential backtracking on strings containing many repetitions of ' '. |
| tst.rb:194:64:194:75 | [ a-zA-Z{}]+ | This part of the regular expression may cause exponential backtracking on strings starting with '{[A(A)A:' and containing many repetitions of '  A:'. |
| tst.rb:194:77:194:78 | ,? | This part of the regular expression may cause exponential backtracking on strings starting with '{[A(A)A: ' and containing many repetitions of ',A: '. |
| tst.rb:197:11:197:12 | a+ | This part of the regular expression may cause exponential backtracking on strings containing many repetitions of 'a'. |
| tst.rb:197:14:197:15 | b+ | This part of the regular expression may cause exponential backtracking on strings containing many repetitions of 'b'. |
| tst.rb:200:12:200:18 | (a+a?)* | This part of the regular expression may cause exponential backtracking on strings containing many repetitions of 'a'. |
| tst.rb:200:13:200:14 | a+ | This part of the regular expression may cause exponential backtracking on strings containing many repetitions of 'a'. |
| tst.rb:203:11:203:12 | a+ | This part of the regular expression may cause exponential backtracking on strings containing many repetitions of 'a'. |
| tst.rb:209:11:209:12 | a+ | This part of the regular expression may cause exponential backtracking on strings containing many repetitions of 'a'. |
| tst.rb:215:11:215:13 | \\n+ | This part of the regular expression may cause exponential backtracking on strings containing many repetitions of '\\n'. |
| tst.rb:218:11:218:15 | [^X]+ | This part of the regular expression may cause exponential backtracking on strings containing many repetitions of 'W'. |
| tst.rb:221:16:221:16 | b | This part of the regular expression may cause exponential backtracking on strings starting with 'W' and containing many repetitions of 'bW'. |
| tst.rb:227:16:227:16 | b | This part of the regular expression may cause exponential backtracking on strings starting with 'W' and containing many repetitions of 'bW'. |
| tst.rb:239:13:239:13 | b | This part of the regular expression may cause exponential backtracking on strings starting with 'a' and containing many repetitions of 'ba'. |
| tst.rb:245:11:245:17 | [\\n\\s]+ | This part of the regular expression may cause exponential backtracking on strings containing many repetitions of '\\n'. |
| tst.rb:254:11:254:13 | \\w* | This part of the regular expression may cause exponential backtracking on strings containing many repetitions of 'foobarbazfoobarbazfoobarbazfoobarbazfoobarbazfoobarbaz'. |
| tst.rb:254:23:254:25 | \\w* | This part of the regular expression may cause exponential backtracking on strings starting with 'foobarbaz' and containing many repetitions of 'foobarbazfoobarbazfoobarbazfoobarbazfoobarbazfoobarbaz'. |
| tst.rb:254:35:254:37 | \\w* | This part of the regular expression may cause exponential backtracking on strings starting with 'foobarbazfoobarbaz' and containing many repetitions of 'foobarbazfoobarbazfoobarbazfoobarbazfoobarbazfoobarbaz'. |
| tst.rb:254:47:254:49 | \\w* | This part of the regular expression may cause exponential backtracking on strings starting with 'foobarbazfoobarbazfoobarbaz' and containing many repetitions of 'foobarbazfoobarbazfoobarbazfoobarbazfoobarbazfoobarbaz'. |
| tst.rb:257:10:257:112 | (.thisisagoddamnlongstringforstresstestingthequery\|\\sthisisagoddamnlongstringforstresstestingthequery)* | This part of the regular expression may cause exponential backtracking on strings containing many repetitions of ' thisisagoddamnlongstringforstresstestingthequery'. |
| tst.rb:260:10:260:73 | (thisisagoddamnlongstringforstresstestingthequery\|this\\w+query)* | This part of the regular expression may cause exponential backtracking on strings containing many repetitions of 'thisisagoddamnlongstringforstresstestingthequery'. |
| tst.rb:260:64:260:66 | \\w+ | This part of the regular expression may cause exponential backtracking on strings starting with 'this' and containing many repetitions of 'aquerythis'. |
| tst.rb:272:17:272:18 | b+ | This part of the regular expression may cause exponential backtracking on strings containing many repetitions of 'b'. |
| tst.rb:275:34:275:36 | \\s* | This part of the regular expression may cause exponential backtracking on strings containing many repetitions of '"" a='. |
| tst.rb:281:12:281:13 | a+ | This part of the regular expression may cause exponential backtracking on strings containing many repetitions of 'a'. |
| tst.rb:284:12:284:13 | a+ | This part of the regular expression may cause exponential backtracking on strings containing many repetitions of 'a'. |
| tst.rb:290:12:290:13 | a+ | This part of the regular expression may cause exponential backtracking on strings containing many repetitions of 'a'. |
| tst.rb:293:21:293:22 | a+ | This part of the regular expression may cause exponential backtracking on strings containing many repetitions of 'a'. |
| tst.rb:299:86:299:87 | e+ | This part of the regular expression may cause exponential backtracking on strings starting with ';00000000000000' and containing many repetitions of 'e'. |
| tst.rb:302:14:302:15 | c+ | This part of the regular expression may cause exponential backtracking on strings starting with 'ab' and containing many repetitions of 'c'. |
| tst.rb:305:14:305:16 | \\s+ | This part of the regular expression may cause exponential backtracking on strings containing many repetitions of ' '. |
| tst.rb:308:12:308:21 | ([^\\/]\|X)+ | This part of the regular expression may cause exponential backtracking on strings containing many repetitions of 'X'. |
| tst.rb:311:16:311:20 | [^Y]+ | This part of the regular expression may cause exponential backtracking on strings containing many repetitions of 'Xx'. |
| tst.rb:314:11:314:12 | a* | This part of the regular expression may cause exponential backtracking on strings containing many repetitions of 'a'. |
| tst.rb:317:14:317:19 | [\\w-]* | This part of the regular expression may cause exponential backtracking on strings starting with 'foo' and containing many repetitions of '-'. |
| tst.rb:320:11:320:15 | (ab)* | This part of the regular expression may cause exponential backtracking on strings containing many repetitions of 'ab'. |
| tst.rb:323:10:323:16 | (a?a?)* | This part of the regular expression may cause exponential backtracking on strings containing many repetitions of 'a'. |
| tst.rb:332:10:332:18 | (?:a\|a?)+ | This part of the regular expression may cause exponential backtracking on strings containing many repetitions of 'a'. |
| tst.rb:338:13:338:41 | (([a-c]\|[c-d])T(e?e?e?e?\|X))+ | This part of the regular expression may cause exponential backtracking on strings starting with 'PRE' and containing many repetitions of 'cTX'. |
| tst.rb:341:12:341:15 | (a)+ | This part of the regular expression may cause exponential backtracking on strings containing many repetitions of 'aa'. |
| tst.rb:344:12:344:13 | b+ | This part of the regular expression may cause exponential backtracking on strings containing many repetitions of 'bb'. |
| tst.rb:350:11:350:12 | a* | This part of the regular expression may cause exponential backtracking on strings containing many repetitions of 'a'. |
| tst.rb:351:11:351:12 | a+ | This part of the regular expression may cause exponential backtracking on strings containing many repetitions of 'a'. |
| tst.rb:352:11:352:12 | a* | This part of the regular expression may cause exponential backtracking on strings containing many repetitions of 'a'. |
| tst.rb:353:11:353:12 | a+ | This part of the regular expression may cause exponential backtracking on strings containing many repetitions of 'a'. |
| tst.rb:360:11:360:26 | ((?:a{\|-)\|\\w\\{)+ | This part of the regular expression may cause exponential backtracking on strings containing many repetitions of 'a{'. |
| tst.rb:361:11:361:29 | ((?:a{0\|-)\|\\w\\{\\d)+ | This part of the regular expression may cause exponential backtracking on strings containing many repetitions of 'a{0'. |
| tst.rb:362:11:362:31 | ((?:a{0,\|-)\|\\w\\{\\d,)+ | This part of the regular expression may cause exponential backtracking on strings containing many repetitions of 'a{0,'. |
| tst.rb:363:11:363:34 | ((?:a{0,2\|-)\|\\w\\{\\d,\\d)+ | This part of the regular expression may cause exponential backtracking on strings containing many repetitions of 'a{0,2'. |
| tst.rb:369:12:369:22 | (\\u0061\|a)* | This part of the regular expression may cause exponential backtracking on strings containing many repetitions of 'a'. |
<<<<<<< HEAD
| tst.rb:375:12:375:18 | (a\|\\w)* | This part of the regular expression may cause exponential backtracking on strings containing many repetitions of 'a'. |
| tst.rb:376:12:376:18 | (a\|\\w)* | This part of the regular expression may cause exponential backtracking on strings containing many repetitions of 'a'. |
=======
| tst.rb:375:11:375:27 | ([[:digit:]]\|\\d)+ | This part of the regular expression may cause exponential backtracking on strings starting with 'X' and containing many repetitions of '0'. |
>>>>>>> f10f053c
<|MERGE_RESOLUTION|>--- conflicted
+++ resolved
@@ -91,9 +91,6 @@
 | tst.rb:362:11:362:31 | ((?:a{0,\|-)\|\\w\\{\\d,)+ | This part of the regular expression may cause exponential backtracking on strings containing many repetitions of 'a{0,'. |
 | tst.rb:363:11:363:34 | ((?:a{0,2\|-)\|\\w\\{\\d,\\d)+ | This part of the regular expression may cause exponential backtracking on strings containing many repetitions of 'a{0,2'. |
 | tst.rb:369:12:369:22 | (\\u0061\|a)* | This part of the regular expression may cause exponential backtracking on strings containing many repetitions of 'a'. |
-<<<<<<< HEAD
-| tst.rb:375:12:375:18 | (a\|\\w)* | This part of the regular expression may cause exponential backtracking on strings containing many repetitions of 'a'. |
-| tst.rb:376:12:376:18 | (a\|\\w)* | This part of the regular expression may cause exponential backtracking on strings containing many repetitions of 'a'. |
-=======
 | tst.rb:375:11:375:27 | ([[:digit:]]\|\\d)+ | This part of the regular expression may cause exponential backtracking on strings starting with 'X' and containing many repetitions of '0'. |
->>>>>>> f10f053c
+| tst.rb:378:12:378:18 | (a\|\\w)* | This part of the regular expression may cause exponential backtracking on strings containing many repetitions of 'a'. |
+| tst.rb:379:12:379:18 | (a\|\\w)* | This part of the regular expression may cause exponential backtracking on strings containing many repetitions of 'a'. |