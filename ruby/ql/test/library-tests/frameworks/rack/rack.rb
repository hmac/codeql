--- conflicted
+++ resolved
@@ -94,13 +94,6 @@
   end
 end
 
-<<<<<<< HEAD
-class UsesEnvQueryParams
-  def call(env)
-    params = env['QUERY_STRING']
-    user = Rack::Utils.parse_query(params)["user"]
-    [200, {}, [lookup_user_profile(user)]]
-=======
 class UsesRequest
   def call(env)
     req = Rack::Request.new(env)
@@ -119,6 +112,13 @@
 
   def reuse_session(name, password)
     [200, {}, "reuse session"]
->>>>>>> ab1f341a
+  end
+end
+
+class UsesEnvQueryParams
+  def call(env)
+    params = env['QUERY_STRING']
+    user = Rack::Utils.parse_query(params)["user"]
+    [200, {}, [lookup_user_profile(user)]]
   end
 end