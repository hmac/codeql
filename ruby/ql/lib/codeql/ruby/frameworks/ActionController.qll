/**
 * Provides modeling for the `ActionController` library.
 */

private import codeql.ruby.AST
private import codeql.ruby.Concepts
private import codeql.ruby.controlflow.CfgNodes
private import codeql.ruby.DataFlow
private import codeql.ruby.dataflow.RemoteFlowSources
private import codeql.ruby.ApiGraphs
private import codeql.ruby.frameworks.ActionDispatch
private import codeql.ruby.frameworks.ActionView
private import codeql.ruby.frameworks.Rails
private import codeql.ruby.frameworks.internal.Rails
private import codeql.ruby.dataflow.internal.DataFlowDispatch

/**
 * Provides modeling for ActionController, which is part of the `actionpack` gem.
 * Version: 7.0.
 */
module ActionController {
  // TODO: move the rest of this file inside this module.
  import codeql.ruby.frameworks.actioncontroller.Filters
}

/**
 * DEPRECATED: Import `codeql.ruby.frameworks.Rails` and use `Rails::ParamsCall` instead.
 */
deprecated class ParamsCall = Rails::ParamsCall;

/**
 * DEPRECATED: Import `codeql.ruby.frameworks.Rails` and use `Rails::CookiesCall` instead.
 */
deprecated class CookiesCall = Rails::CookiesCall;

/**
 * A class that extends `ActionController::Base`.
 * For example,
 *
 * ```rb
 * class FooController < ActionController::Base
 *   def delete_handler
 *     uid = params[:id]
 *     User.delete_by("id = ?", uid)
 *   end
 * end
 * ```
 */
class ActionControllerClass extends DataFlow::ClassNode {
  ActionControllerClass() {
    this =
      [
        DataFlow::getConstant("ActionController").getConstant("Base"),
        // In Rails applications `ApplicationController` typically extends `ActionController::Base`, but we
        // treat it separately in case the `ApplicationController` definition is not in the database.
        DataFlow::getConstant("ApplicationController"),
        // ActionController::Metal technically doesn't contain all of the
        // methods available in Base, such as those for rendering views.
        // However we prefer to be over-sensitive in this case in order to find
        // more results.
        DataFlow::getConstant("ActionController").getConstant("Metal")
      ].getADescendentModule()
  }

  /**
   * Gets an `ActionControllerActionMethod` defined in this class.
   */
  ActionControllerActionMethod getAnAction() {
    result = this.getAnInstanceMethod().asCallableAstNode()
  }

  /**
   * Gets a `self` that possibly refers to an instance of this class.
   */
  DataFlow::LocalSourceNode getSelf() {
    result = this.getAnInstanceSelf()
    or
    // Include the module-level `self` to recover some cases where a block at the module level
    // is invoked with an instance as the `self`, which we currently can't model directly.
    // Concretely this happens in the block passed to `rescue_from`.
    // TODO: revisit when we have better infrastructure for handling self in a block
    result = this.getModuleLevelSelf()
  }
}

private DataFlow::LocalSourceNode actionControllerInstance() {
  result = any(ActionControllerClass cls).getSelf()
}

/**
 * DEPRECATED. Use `ActionControllerClass` instead.
 *
 * A `ClassDeclaration` corresponding to an `ActionControllerClass`.
 */
deprecated class ActionControllerControllerClass extends ClassDeclaration {
  ActionControllerControllerClass() { this = any(ActionControllerClass cls).getADeclaration() }

  /**
   * Gets a `ActionControllerActionMethod` defined in this class.
   */
  ActionControllerActionMethod getAnAction() {
    result = this.getAMethod().(Method) and result.isPrivate()
  }
}

/**
 * A public instance method defined within an `ActionController` controller class.
 * This may be the target of a route handler, if such a route is defined.
 */
class ActionControllerActionMethod extends Method, Http::Server::RequestHandler::Range {
  private ActionControllerClass controllerClass;

  ActionControllerActionMethod() {
    this = controllerClass.getAnInstanceMethod().asCallableAstNode() and not this.isPrivate()
  }

  /**
   * Establishes a mapping between a method within the file
   * `<sourcePrefix>app/controllers/<subpath>_controller.rb` and the
   * corresponding template file at
   * `<sourcePrefix>app/views/<subpath>/<method_name>.html.erb`.
   */
  ErbFile getDefaultTemplateFile() {
    controllerTemplateFile(this.getControllerClass(), result) and
    result.getBaseName() = this.getName() + ".html.erb"
  }

  // params come from `params` method rather than a method parameter
  override Parameter getARoutedParameter() { none() }

  override string getFramework() { result = "ActionController" }

  override string getAnHttpMethod() { result = this.getARoute().getHttpMethod() }

  /** Gets a call to render from within this method. */
  Rails::RenderCall getARenderCall() { result.getParent+() = this }

  /**
   * Gets the controller class containing this method.
   */
  ActionControllerClass getControllerClass() {
    // TODO: model the implicit render call when a path through the method does
    // not end at an explicit render or redirect
    result = controllerClass
  }

  /**
   * Gets a route to this handler, if one exists.
   * May return multiple results.
   */
  ActionDispatch::Routing::Route getARoute() {
    exists(string name, DataFlow::MethodNode m |
      isRoute(result, name, controllerClass) and
      m = controllerClass.getInstanceMethod(name) and
      this = m.asCallableAstNode()
    )
  }
}

pragma[nomagic]
private predicate isRoute(
  ActionDispatch::Routing::Route route, string name, ActionControllerClass controllerClass
) {
  route.getController() + "_controller" =
    ActionDispatch::Routing::underscore(controllerClass.getQualifiedName()) and
  name = route.getAction()
}

/**
 * A `RemoteFlowSource::Range` to represent accessing the
 * ActionController parameters available via the `params` method.
 */
class ParamsSource extends Http::Server::RequestInputAccess::Range {
  ParamsSource() { this.asExpr().getExpr() instanceof Rails::ParamsCall }

  override string getSourceType() { result = "ActionController::Metal#params" }

  override Http::Server::RequestInputKind getKind() { result = Http::Server::parameterInputKind() }
}

/**
 * A `RemoteFlowSource::Range` to represent accessing the
 * ActionController parameters available via the `cookies` method.
 */
class CookiesSource extends Http::Server::RequestInputAccess::Range {
  CookiesSource() { this.asExpr().getExpr() instanceof Rails::CookiesCall }

  override string getSourceType() { result = "ActionController::Metal#cookies" }

  override Http::Server::RequestInputKind getKind() { result = Http::Server::cookieInputKind() }
}

/** A call to `cookies` from within a controller. */
private class ActionControllerCookiesCall extends CookiesCallImpl {
  ActionControllerCookiesCall() {
    this = actionControllerInstance().getAMethodCall("cookies").asExpr().getExpr()
  }
}

/** A call to `params` from within a controller. */
private class ActionControllerParamsCall extends ParamsCallImpl {
  ActionControllerParamsCall() {
    this = actionControllerInstance().getAMethodCall("params").asExpr().getExpr()
  }
}

<<<<<<< HEAD
/** Modeling for `ActionDispatch::Request`. */
private module Request {
  /**
   * A call to `request` from within a controller. This is an instance of
   * `ActionDispatch::Request`.
   */
  private class RequestNode extends DataFlow::CallNode {
    RequestNode() { this = actionControllerInstance().getAMethodCall("request") }
  }

  /**
   * A method call on `request`.
   */
  private class RequestMethodCall extends DataFlow::CallNode {
    RequestMethodCall() {
      any(RequestNode r).(DataFlow::LocalSourceNode).flowsTo(this.getReceiver())
    }
  }

  abstract private class RequestInputAccess extends RequestMethodCall,
    Http::Server::RequestInputAccess::Range
  {
    override string getSourceType() { result = "ActionDispatch::Request#" + this.getMethodName() }
  }

  /**
   * A method call on `request` which returns request parameters.
   */
  private class ParametersCall extends RequestInputAccess {
    ParametersCall() {
      this.getMethodName() =
        [
          "parameters", "params", "GET", "POST", "query_parameters", "request_parameters",
          "filtered_parameters"
        ]
    }

    override Http::Server::RequestInputKind getKind() {
      result = Http::Server::parameterInputKind()
    }
  }

  /** A method call on `request` which returns part or all of the request path. */
  private class PathCall extends RequestInputAccess {
    PathCall() {
      this.getMethodName() =
        ["path", "filtered_path", "fullpath", "original_fullpath", "original_url", "url"]
    }

    override Http::Server::RequestInputKind getKind() { result = Http::Server::urlInputKind() }
  }

  /** A method call on `request` which returns a specific request header. */
  private class HeadersCall extends RequestInputAccess {
    HeadersCall() {
      this.getMethodName() =
        [
          "authorization", "script_name", "path_info", "user_agent", "referer", "referrer",
          "host_authority", "content_type", "host", "hostname", "accept_encoding",
          "accept_language", "if_none_match", "if_none_match_etags", "content_mime_type"
        ]
      or
      // Request headers are prefixed with `HTTP_` to distinguish them from
      // "headers" supplied by Rack middleware.
      this.getMethodName() = ["get_header", "fetch_header"] and
      this.getArgument(0).getConstantValue().getString().regexpMatch("^HTTP_.+")
    }

    override Http::Server::RequestInputKind getKind() { result = Http::Server::headerInputKind() }
  }

  // TODO: each_header
  /**
   * A method call on `request` which returns part or all of the host.
   * This can be influenced by headers such as Host and X-Forwarded-Host.
   */
  private class HostCall extends RequestInputAccess {
    HostCall() {
      this.getMethodName() =
        [
          "authority", "host", "host_authority", "host_with_port", "hostname", "forwarded_for",
          "forwarded_host", "port", "forwarded_port"
        ]
    }

    override Http::Server::RequestInputKind getKind() { result = Http::Server::headerInputKind() }
  }

  /**
   * A method call on `request` which is influenced by one or more request
   * headers.
   */
  private class HeaderTaintedCall extends RequestInputAccess {
    HeaderTaintedCall() {
      this.getMethodName() = ["media_type", "media_type_params", "content_charset", "base_url"]
    }

    override Http::Server::RequestInputKind getKind() { result = Http::Server::headerInputKind() }
  }

  /** A method call on `request` which returns the request body. */
  private class BodyCall extends RequestInputAccess {
    BodyCall() { this.getMethodName() = ["body", "raw_post", "body_stream"] }

    override Http::Server::RequestInputKind getKind() { result = Http::Server::bodyInputKind() }
  }

  private module Env {
    abstract private class Env extends DataFlow::LocalSourceNode { }

    /**
     * A method call on `request` which returns the rack env.
     * This is a hash containing all the information about the request. Values
     * under keys starting with `HTTP_` are user-controlled.
     */
    private class RequestEnvCall extends DataFlow::CallNode, Env {
      RequestEnvCall() { this.getMethodName() = ["env", "filtered_env"] }
    }

    private import codeql.ruby.frameworks.Rack

    private class RackEnv extends Env {
      RackEnv() { this = any(Rack::App::AppCandidate app).getEnv().getALocalUse() }
    }

    /**
     * A read of a user-controlled parameter from the request env.
     */
    private class EnvHttpAccess extends DataFlow::CallNode, Http::Server::RequestInputAccess::Range {
      EnvHttpAccess() {
        this = any(Env c).getAMethodCall("[]") and
        exists(string key | key = this.getArgument(0).getConstantValue().getString() |
          key.regexpMatch("^HTTP_.+") or key = "PATH_INFO"
        )
      }

      override Http::Server::RequestInputKind getKind() { result = Http::Server::headerInputKind() }

      override string getSourceType() { result = "ActionDispatch::Request#env[]" }
    }
  }
}

=======
>>>>>>> 22b9ab43
/** A call to `render` from within a controller. */
private class ActionControllerRenderCall extends RenderCallImpl {
  ActionControllerRenderCall() {
    this = actionControllerInstance().getAMethodCall("render").asExpr().getExpr()
  }
}

/** A call to `render_to` from within a controller. */
private class ActionControllerRenderToCall extends RenderToCallImpl {
  ActionControllerRenderToCall() {
    this =
      actionControllerInstance()
          .getAMethodCall(["render_to_body", "render_to_string"])
          .asExpr()
          .getExpr()
  }
}

/** A call to `ActionController::Renderer#render`. */
private class RendererRenderCall extends RenderCallImpl {
  RendererRenderCall() {
    this =
      [
        // ActionController#render is an alias for ActionController::Renderer#render
        any(ActionControllerClass c).getAnImmediateReference().getAMethodCall("render"),
        any(ActionControllerClass c)
            .getAnImmediateReference()
            .getAMethodCall("renderer")
            .getAMethodCall("render")
      ].asExpr().getExpr()
  }
}

/** A call to `html_escape` from within a controller. */
private class ActionControllerHtmlEscapeCall extends HtmlEscapeCallImpl {
  ActionControllerHtmlEscapeCall() {
    // "h" is aliased to "html_escape" in ActiveSupport
    this =
      actionControllerInstance()
          .getAMethodCall(["html_escape", "html_escape_once", "h", "sanitize"])
          .asExpr()
          .getExpr()
  }
}

/**
 * A call to the `redirect_to` method, used in an action to redirect to a
 * specific URL/path or to a different action in this controller.
 */
class RedirectToCall extends MethodCall {
  private ActionControllerClass controller;

  RedirectToCall() {
    this =
      controller
          .getSelf()
          .getAMethodCall(["redirect_to", "redirect_back", "redirect_back_or_to"])
          .asExpr()
          .getExpr()
  }

  /** Gets the `Expr` representing the URL to redirect to, if any */
  Expr getRedirectUrl() {
    this.getMethodName() = "redirect_back" and result = this.getKeywordArgument("fallback_location")
    or
    this.getMethodName() = ["redirect_to", "redirect_back_or_to"] and result = this.getArgument(0)
  }

  /** Gets the `ActionControllerActionMethod` to redirect to, if any */
  ActionControllerActionMethod getRedirectActionMethod() {
    exists(string name |
      this.getKeywordArgument("action").getConstantValue().isStringlikeValue(name) and
      result = controller.getInstanceMethod(name).asCallableAstNode()
    )
  }

  /**
   * Holds if this method call allows a redirect to an external host.
   */
  predicate allowsExternalRedirect() {
    // Unless the option allow_other_host is explicitly set to false, assume that external redirects are allowed.
    // TODO: Take into account `config.action_controller.raise_on_open_redirects`.
    // TODO: Take into account that this option defaults to false in Rails 7.
    not this.getKeywordArgument("allow_other_host").getConstantValue().isBoolean(false)
  }
}

/**
 * A call to the `redirect_to` method, as an `HttpRedirectResponse`.
 */
class ActionControllerRedirectResponse extends Http::Server::HttpRedirectResponse::Range {
  RedirectToCall redirectToCall;

  ActionControllerRedirectResponse() { this.asExpr().getExpr() = redirectToCall }

  override DataFlow::Node getBody() { none() }

  override DataFlow::Node getMimetypeOrContentTypeArg() { none() }

  override string getMimetypeDefault() { none() }

  override DataFlow::Node getRedirectLocation() {
    result.asExpr().getExpr() = redirectToCall.getRedirectUrl()
  }
}

pragma[nomagic]
private predicate actionControllerHasHelperMethodCall(ActionControllerClass c, string name) {
  c.getAModuleLevelCall("helper_method").getArgument(_).getConstantValue().isStringlikeValue(name)
}

/**
 * A method in an `ActionController` class that is accessible from within a
 * Rails view as a helper method. For instance, in:
 *
 * ```rb
 * class FooController < ActionController::Base
 *   helper_method :logged_in?
 *   def logged_in?
 *     @current_user != nil
 *   end
 * end
 * ```
 *
 * the `logged_in?` method is a helper method.
 * See also https://api.rubyonrails.org/classes/AbstractController/Helpers/ClassMethods.html#method-i-helper_method
 */
class ActionControllerHelperMethod extends Method {
  private ActionControllerClass controllerClass;

  ActionControllerHelperMethod() {
    exists(DataFlow::MethodNode m, string name |
      m = controllerClass.getInstanceMethod(name) and
      actionControllerHasHelperMethodCall(controllerClass, name) and
      this = m.asCallableAstNode()
    )
  }

  /** Gets the class containing this helper method. */
  ActionControllerClass getControllerClass() { result = controllerClass }
}

/**
 * Gets an `ActionControllerClass` associated with the given `ErbFile`
 * according to Rails path conventions.
 * For instance, a template file at `app/views/foo/bar/baz.html.erb` will be
 * mapped to a controller class in `app/controllers/foo/bar/baz_controller.rb`,
 * if such a controller class exists.
 */
ActionControllerClass getAssociatedControllerClass(ErbFile f) {
  // There is a direct mapping from template file to controller class
  controllerTemplateFile(result, f)
  or
  // The template `f` is a partial, and it is rendered from within another
  // template file, `fp`. In this case, `f` inherits the associated
  // controller classes from `fp`.
  f.isPartial() and
  exists(Rails::RenderCall r, ErbFile fp |
    r.getLocation().getFile() = fp and
    r.getTemplateFile() = f and
    result = getAssociatedControllerClass(fp)
  )
}

pragma[nomagic]
private string getActionControllerClassRelativePath(ActionControllerClass cls) {
  result = cls.getLocation().getFile().getRelativePath()
}

pragma[nomagic]
private string getErbFileRelativePath(ErbFile templateFile) {
  result = templateFile.getRelativePath() and
  result.matches("%app/views/layouts/%")
}

bindingset[result]
pragma[inline_late]
private string getErbFileRelativePathInlineLate(ErbFile templateFile) {
  result = getErbFileRelativePath(templateFile)
}

// TODO: improve layout support, e.g. for `layout` method
// https://guides.rubyonrails.org/layouts_and_rendering.html
/**
 * Holds if `templateFile` is a viable file "belonging" to the given
 * `ActionControllerControllerClass`, according to Rails conventions.
 *
 * This handles mappings between controllers in `app/controllers/`, and
 * templates in `app/views/` and `app/views/layouts/`.
 */
predicate controllerTemplateFile(ActionControllerClass cls, ErbFile templateFile) {
  exists(string sourcePrefix, string subPath, string controllerPath |
    controllerPath = getActionControllerClassRelativePath(cls) and
    // `sourcePrefix` is either a prefix path ending in a slash, or empty if
    // the rails app is at the source root
    sourcePrefix = [controllerPath.regexpCapture("^(.*/)app/controllers/(?:.*?)/(?:[^/]*)$", 1), ""] and
    controllerPath = sourcePrefix + "app/controllers/" + subPath + "_controller.rb"
  |
    sourcePrefix + "app/views/" + subPath = templateFile.getParentContainer().getRelativePath()
    or
    exists(string path |
      path = getErbFileRelativePath(_) and
      path.matches(sourcePrefix + "app/views/layouts/" + subPath + "%") and
      path = getErbFileRelativePathInlineLate(templateFile)
    )
  )
}

/**
 * A call to either `skip_forgery_protection` or
 * `skip_before_action :verify_authenticity_token` to disable CSRF authenticity
 * token protection.
 */
class ActionControllerSkipForgeryProtectionCall extends CsrfProtectionSetting::Range {
  ActionControllerSkipForgeryProtectionCall() {
    exists(MethodCall call | call = this.asExpr().getExpr() |
      call.getMethodName() = "skip_forgery_protection"
      or
      call.getMethodName() = "skip_before_action" and
      call.getAnArgument().getConstantValue().isStringlikeValue("verify_authenticity_token")
    )
  }

  override boolean getVerificationSetting() { result = false }
}

/**
 * A call to `protect_from_forgery`.
 */
private class ActionControllerProtectFromForgeryCall extends CsrfProtectionSetting::Range,
  DataFlow::CallNode
{
  ActionControllerProtectFromForgeryCall() {
    this = actionControllerInstance().getAMethodCall("protect_from_forgery")
  }

  private string getWithValueText() {
    result = this.getKeywordArgument("with").getConstantValue().getSymbol()
  }

  // Calls without `with: :exception` can allow for bypassing CSRF protection
  // in some scenarios.
  override boolean getVerificationSetting() {
    if this.getWithValueText() = "exception" then result = true else result = false
  }
}

/**
 * A call to `send_file`, which sends the file at the given path to the client.
 */
private class SendFile extends FileSystemAccess::Range, Http::Server::HttpResponse::Range,
  DataFlow::CallNode
{
  SendFile() {
    this = [actionControllerInstance(), Response::response()].getAMethodCall("send_file")
  }

  override DataFlow::Node getAPathArgument() { result = this.getArgument(0) }

  override DataFlow::Node getBody() { result = this.getArgument(0) }

  override DataFlow::Node getMimetypeOrContentTypeArg() { none() }

  override string getMimetypeDefault() { result = "application/octet-stream" }
}

/**
 * A call to `send_data`, which sends the given data to the client.
 */
class SendDataCall extends DataFlow::CallNode, Http::Server::HttpResponse::Range {
  SendDataCall() {
    this = [actionControllerInstance(), Response::response()].getAMethodCall("send_data")
  }

  override DataFlow::Node getBody() { result = this.getArgument(0) }

  override DataFlow::Node getMimetypeOrContentTypeArg() { none() }

  override string getMimetypeDefault() { result = "application/octet-stream" }
}

private module ParamsSummaries {
  private import codeql.ruby.dataflow.FlowSummary

  /**
   * Gets an instance of `ActionController::Parameters`, including those returned
   * from method calls on other instances.
   */
  private DataFlow::LocalSourceNode paramsInstance() {
    result.asExpr().getExpr() instanceof Rails::ParamsCall
    or
    result = paramsInstance().getAMethodCall(paramsMethodReturningParamsInstance())
  }

  /**
   * Methods on `ActionController::Parameters` that return an instance of
   * `ActionController::Parameters`.
   */
  string paramsMethodReturningParamsInstance() {
    result =
      [
        "concat", "concat!", "compact_blank", "deep_dup", "deep_transform_keys", "delete_if",
        // dig doesn't always return a Parameters instance, but it will if the
        // given key refers to a nested hash parameter.
        "dig", "each", "each_key", "each_pair", "each_value", "except", "keep_if", "merge",
        "merge!", "permit", "reject", "reject!", "require", "reverse_merge", "reverse_merge!",
        "select", "select!", "slice", "slice!", "transform_keys", "transform_keys!",
        "transform_values", "transform_values!", "with_defaults", "with_defaults!"
      ]
  }

  /**
   * Methods on `ActionController::Parameters` that propagate taint from
   * receiver to return value.
   */
  string methodReturnsTaintFromSelf() {
    result =
      [
        "as_json", "permit", "require", "required", "deep_dup", "deep_transform_keys",
        "deep_transform_keys!", "delete_if", "extract!", "keep_if", "select", "select!", "reject",
        "reject!", "to_h", "to_hash", "to_query", "to_param", "to_unsafe_h", "to_unsafe_hash",
        "transform_keys", "transform_keys!", "transform_values", "transform_values!", "values_at"
      ]
  }

  /**
   * A flow summary for methods on `ActionController::Parameters` which
   * propagate taint from receiver to return value.
   */
  private class MethodsReturningParamsInstanceSummary extends SummarizedCallable {
    MethodsReturningParamsInstanceSummary() { this = "ActionController::Parameters#<various>" }

    override MethodCall getACall() {
      result = paramsInstance().getAMethodCall(methodReturnsTaintFromSelf()).asExpr().getExpr()
    }

    override predicate propagatesFlowExt(string input, string output, boolean preservesValue) {
      input = "Argument[self]" and
      output = "ReturnValue" and
      preservesValue = false
    }
  }

  /**
   * `#merge`
   * Returns a new ActionController::Parameters with all keys from other_hash merged into current hash.
   * `#reverse_merge`
   * `#with_defaults`
   * Returns a new ActionController::Parameters with all keys from current hash merged into other_hash.
   */
  private class MergeSummary extends SummarizedCallable {
    MergeSummary() { this = "ActionController::Parameters#merge" }

    override MethodCall getACall() {
      result.getMethodName() = ["merge", "reverse_merge", "with_defaults"] and
      paramsInstance().getALocalUse().asExpr().getExpr() =
        [result.getReceiver(), result.getArgument(0)]
    }

    override predicate propagatesFlowExt(string input, string output, boolean preservesValue) {
      input = ["Argument[self]", "Argument[0]"] and
      output = "ReturnValue" and
      preservesValue = false
    }
  }

  /**
   * `#merge!`
   * Returns current ActionController::Parameters instance with current hash merged into other_hash.
   * `#reverse_merge!`
   * `#with_defaults!`
   * `#reverse_update`
   * Returns a new ActionController::Parameters with all keys from current hash merged into other_hash.
   */
  private class MergeBangSummary extends SummarizedCallable {
    MergeBangSummary() { this = "ActionController::Parameters#merge!" }

    override MethodCall getACall() {
      result.getMethodName() = ["merge!", "reverse_merge!", "with_defaults!", "reverse_update"] and
      paramsInstance().getALocalUse().asExpr().getExpr() =
        [result.getReceiver(), result.getArgument(0)]
    }

    override predicate propagatesFlowExt(string input, string output, boolean preservesValue) {
      input = ["Argument[self]", "Argument[0]"] and
      output = ["ReturnValue", "Argument[self]"] and
      preservesValue = false
    }
  }
}

/**
 * Provides modeling for `ActionDispatch::Response`, which represents an HTTP
 * response.
 */
private module Response {
  DataFlow::LocalSourceNode response() {
    result = actionControllerInstance().getAMethodCall("response")
  }

  class BodyWrite extends DataFlow::CallNode, Http::Server::HttpResponse::Range {
    BodyWrite() { this = response().getAMethodCall("body=") }

    override DataFlow::Node getBody() { result = this.getArgument(0) }

    override DataFlow::Node getMimetypeOrContentTypeArg() { none() }

    override string getMimetypeDefault() { result = "text/http" }
  }

  class SendFileCall extends DataFlow::CallNode, Http::Server::HttpResponse::Range {
    SendFileCall() { this = response().getAMethodCall("send_file") }

    override DataFlow::Node getBody() { result = this.getArgument(0) }

    override DataFlow::Node getMimetypeOrContentTypeArg() { none() }

    override string getMimetypeDefault() { result = "application/octet-stream" }
  }

  class HeaderWrite extends DataFlow::CallNode, Http::Server::HeaderWriteAccess::Range {
    HeaderWrite() {
      // response.header[key] = val
      // response.headers[key] = val
      this = response().getAMethodCall(["header", "headers"]).getAMethodCall("[]=")
      or
      // response.set_header(key) = val
      // response[header] = val
      // response.add_header(key, val)
      this = response().getAMethodCall(["set_header", "[]=", "add_header"])
    }

    override string getName() {
      result = this.getArgument(0).asExpr().getConstantValue().getString()
    }

    override DataFlow::Node getValue() { result = this.getArgument(1) }
  }

  class SpecificHeaderWrite extends DataFlow::CallNode, Http::Server::HeaderWriteAccess::Range {
    SpecificHeaderWrite() {
      // response.<method> = val
      this =
        response()
            .getAMethodCall([
                "location=", "cache_control=", "_cache_control=", "etag=", "charset=",
                "content_type=", "date=", "last_modified=", "weak_etag=", "strong_etag="
              ])
    }

    override string getName() {
      this.getMethodName() = "location=" and result = "location"
      or
      this.getMethodName() = ["_cache_control=", "cache_control="] and result = "cache-control"
      or
      this.getMethodName() = ["etag=", "weak_etag=", "strong_etag="] and result = "etag"
      or
      // sets the charset part of the content-type header
      this.getMethodName() = ["charset=", "content_type="] and result = "content-type"
      or
      this.getMethodName() = "date=" and result = "date"
      or
      this.getMethodName() = "last_modified=" and result = "last-modified"
    }

    override DataFlow::Node getValue() { result = this.getArgument(0) }
  }
}

private class ActionControllerLoggerInstance extends DataFlow::Node {
  ActionControllerLoggerInstance() {
    this = actionControllerInstance().getAMethodCall("logger")
    or
    any(ActionControllerLoggerInstance i).(DataFlow::LocalSourceNode).flowsTo(this)
  }
}

private class ActionControllerLoggingCall extends DataFlow::CallNode, Logging::Range {
  ActionControllerLoggingCall() {
    this.getReceiver() instanceof ActionControllerLoggerInstance and
    this.getMethodName() = ["debug", "error", "fatal", "info", "unknown", "warn"]
  }

  // Note: this is identical to the definition `stdlib.Logger.LoggerInfoStyleCall`.
  override DataFlow::Node getAnInput() {
    // `msg` from `Logger#info(msg)`,
    // or `progname` from `Logger#info(progname) <block>`
    result = this.getArgument(0)
    or
    // a return value from the block in `Logger#info(progname) <block>`
    exprNodeReturnedFrom(result, this.getBlock().asExpr().getExpr())
  }
}<|MERGE_RESOLUTION|>--- conflicted
+++ resolved
@@ -204,152 +204,6 @@
   }
 }
 
-<<<<<<< HEAD
-/** Modeling for `ActionDispatch::Request`. */
-private module Request {
-  /**
-   * A call to `request` from within a controller. This is an instance of
-   * `ActionDispatch::Request`.
-   */
-  private class RequestNode extends DataFlow::CallNode {
-    RequestNode() { this = actionControllerInstance().getAMethodCall("request") }
-  }
-
-  /**
-   * A method call on `request`.
-   */
-  private class RequestMethodCall extends DataFlow::CallNode {
-    RequestMethodCall() {
-      any(RequestNode r).(DataFlow::LocalSourceNode).flowsTo(this.getReceiver())
-    }
-  }
-
-  abstract private class RequestInputAccess extends RequestMethodCall,
-    Http::Server::RequestInputAccess::Range
-  {
-    override string getSourceType() { result = "ActionDispatch::Request#" + this.getMethodName() }
-  }
-
-  /**
-   * A method call on `request` which returns request parameters.
-   */
-  private class ParametersCall extends RequestInputAccess {
-    ParametersCall() {
-      this.getMethodName() =
-        [
-          "parameters", "params", "GET", "POST", "query_parameters", "request_parameters",
-          "filtered_parameters"
-        ]
-    }
-
-    override Http::Server::RequestInputKind getKind() {
-      result = Http::Server::parameterInputKind()
-    }
-  }
-
-  /** A method call on `request` which returns part or all of the request path. */
-  private class PathCall extends RequestInputAccess {
-    PathCall() {
-      this.getMethodName() =
-        ["path", "filtered_path", "fullpath", "original_fullpath", "original_url", "url"]
-    }
-
-    override Http::Server::RequestInputKind getKind() { result = Http::Server::urlInputKind() }
-  }
-
-  /** A method call on `request` which returns a specific request header. */
-  private class HeadersCall extends RequestInputAccess {
-    HeadersCall() {
-      this.getMethodName() =
-        [
-          "authorization", "script_name", "path_info", "user_agent", "referer", "referrer",
-          "host_authority", "content_type", "host", "hostname", "accept_encoding",
-          "accept_language", "if_none_match", "if_none_match_etags", "content_mime_type"
-        ]
-      or
-      // Request headers are prefixed with `HTTP_` to distinguish them from
-      // "headers" supplied by Rack middleware.
-      this.getMethodName() = ["get_header", "fetch_header"] and
-      this.getArgument(0).getConstantValue().getString().regexpMatch("^HTTP_.+")
-    }
-
-    override Http::Server::RequestInputKind getKind() { result = Http::Server::headerInputKind() }
-  }
-
-  // TODO: each_header
-  /**
-   * A method call on `request` which returns part or all of the host.
-   * This can be influenced by headers such as Host and X-Forwarded-Host.
-   */
-  private class HostCall extends RequestInputAccess {
-    HostCall() {
-      this.getMethodName() =
-        [
-          "authority", "host", "host_authority", "host_with_port", "hostname", "forwarded_for",
-          "forwarded_host", "port", "forwarded_port"
-        ]
-    }
-
-    override Http::Server::RequestInputKind getKind() { result = Http::Server::headerInputKind() }
-  }
-
-  /**
-   * A method call on `request` which is influenced by one or more request
-   * headers.
-   */
-  private class HeaderTaintedCall extends RequestInputAccess {
-    HeaderTaintedCall() {
-      this.getMethodName() = ["media_type", "media_type_params", "content_charset", "base_url"]
-    }
-
-    override Http::Server::RequestInputKind getKind() { result = Http::Server::headerInputKind() }
-  }
-
-  /** A method call on `request` which returns the request body. */
-  private class BodyCall extends RequestInputAccess {
-    BodyCall() { this.getMethodName() = ["body", "raw_post", "body_stream"] }
-
-    override Http::Server::RequestInputKind getKind() { result = Http::Server::bodyInputKind() }
-  }
-
-  private module Env {
-    abstract private class Env extends DataFlow::LocalSourceNode { }
-
-    /**
-     * A method call on `request` which returns the rack env.
-     * This is a hash containing all the information about the request. Values
-     * under keys starting with `HTTP_` are user-controlled.
-     */
-    private class RequestEnvCall extends DataFlow::CallNode, Env {
-      RequestEnvCall() { this.getMethodName() = ["env", "filtered_env"] }
-    }
-
-    private import codeql.ruby.frameworks.Rack
-
-    private class RackEnv extends Env {
-      RackEnv() { this = any(Rack::App::AppCandidate app).getEnv().getALocalUse() }
-    }
-
-    /**
-     * A read of a user-controlled parameter from the request env.
-     */
-    private class EnvHttpAccess extends DataFlow::CallNode, Http::Server::RequestInputAccess::Range {
-      EnvHttpAccess() {
-        this = any(Env c).getAMethodCall("[]") and
-        exists(string key | key = this.getArgument(0).getConstantValue().getString() |
-          key.regexpMatch("^HTTP_.+") or key = "PATH_INFO"
-        )
-      }
-
-      override Http::Server::RequestInputKind getKind() { result = Http::Server::headerInputKind() }
-
-      override string getSourceType() { result = "ActionDispatch::Request#env[]" }
-    }
-  }
-}
-
-=======
->>>>>>> 22b9ab43
 /** A call to `render` from within a controller. */
 private class ActionControllerRenderCall extends RenderCallImpl {
   ActionControllerRenderCall() {
