--- conflicted
+++ resolved
@@ -640,22 +640,22 @@
   }
 }
 
-<<<<<<< HEAD
-void guard_bound_out_of_range(void) {
-  int i = 0;
-  if (i < 0) {
-    out(i); // unreachable [BUG: is -max .. +max]
-  }
-
-  unsigned int u = 0;
-  if (u < 0) {
-    out(u); // unreachable [BUG: is 0 .. +max]
-=======
 void widen_recursive_expr() {
   int s;
   for (s = 0; s < 10; s++) {
     int result = s + s; // 0 .. 9 [BUG: upper bound is 15 due to widening]
     out(result); // 0 .. 18 [BUG: upper bound is 127 due to double widening]
->>>>>>> 6d1634ef
+  }
+}
+
+void guard_bound_out_of_range(void) {
+  int i = 0;
+  if (i < 0) {
+    out(i); // unreachable [BUG: is -max .. +max]
+  }
+
+  unsigned int u = 0;
+  if (u < 0) {
+    out(u); // unreachable [BUG: is 0 .. +max]
   }
 }