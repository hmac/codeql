--- conflicted
+++ resolved
@@ -317,27 +317,6 @@
 
 #   95| void MustExactlyOverlapEscaped(Point)
 #   95|   Block 0
-<<<<<<< HEAD
-#   95|     v0_0(void)           = EnterFunction           : 
-#   95|     mu0_1(unknown)       = AliasedDefinition       : 
-#   95|     mu0_2(unknown)       = UnmodeledDefinition     : 
-#   95|     r0_3(glval<Point>)   = VariableAddress[a]      : 
-#   95|     mu0_4(Point)         = InitializeParameter[a]  : &:r0_3
-#   96|     r0_5(glval<Point>)   = VariableAddress[b]      : 
-#   96|     r0_6(glval<Point>)   = VariableAddress[a]      : 
-#   96|     r0_7(Point)          = Load                    : &:r0_6, ~mu0_2
-#   96|     m0_8(Point)          = Store                   : &:r0_5, r0_7
-#   97|     r0_9(glval<unknown>) = FunctionAddress[Escape] : 
-#   97|     r0_10(glval<Point>)  = VariableAddress[a]      : 
-#   97|     r0_11(Point *)       = CopyValue               : r0_10
-#   97|     r0_12(void *)        = Convert                 : r0_11
-#   97|     v0_13(void)          = Call                    : func:r0_9, 0:r0_12
-#   97|     mu0_14(unknown)      = ^CallSideEffect         : ~mu0_2
-#   98|     v0_15(void)          = NoOp                    : 
-#   95|     v0_16(void)          = ReturnVoid              : 
-#   95|     v0_17(void)          = UnmodeledUse            : mu*
-#   95|     v0_18(void)          = ExitFunction            : 
-=======
 #   95|     v0_0(void)           = EnterFunction                : 
 #   95|     mu0_1(unknown)       = AliasedDefinition            : 
 #   95|     mu0_2(unknown)       = UnmodeledDefinition          : 
@@ -349,16 +328,16 @@
 #   96|     m0_8(Point)          = Store                        : &:r0_5, r0_7
 #   97|     r0_9(glval<unknown>) = FunctionAddress[Escape]      : 
 #   97|     r0_10(glval<Point>)  = VariableAddress[a]           : 
-#   97|     r0_11(void *)        = Convert                      : r0_10
-#   97|     v0_12(void)          = Call                         : func:r0_9, 0:r0_11
-#   97|     mu0_13(unknown)      = ^CallSideEffect              : ~mu0_2
-#   97|     v0_14(void)          = ^IndirectReadSideEffect[0]   : &:r0_11, ~mu0_2
-#   97|     mu0_15(unknown)      = ^BufferMayWriteSideEffect[0] : &:r0_11
-#   98|     v0_16(void)          = NoOp                         : 
-#   95|     v0_17(void)          = ReturnVoid                   : 
-#   95|     v0_18(void)          = UnmodeledUse                 : mu*
-#   95|     v0_19(void)          = ExitFunction                 : 
->>>>>>> 219fcb78
+#   97|     r0_11(Point *)       = CopyValue                    : r0_10
+#   97|     r0_12(void *)        = Convert                      : r0_11
+#   97|     v0_13(void)          = Call                         : func:r0_9, 0:r0_12
+#   97|     mu0_14(unknown)      = ^CallSideEffect              : ~mu0_2
+#   97|     v0_15(void)          = ^IndirectReadSideEffect[0]   : &:r0_12, ~mu0_2
+#   97|     mu0_16(unknown)      = ^BufferMayWriteSideEffect[0] : &:r0_12
+#   98|     v0_17(void)          = NoOp                         : 
+#   95|     v0_18(void)          = ReturnVoid                   : 
+#   95|     v0_19(void)          = UnmodeledUse                 : mu*
+#   95|     v0_20(void)          = ExitFunction                 : 
 
 #  100| void MustTotallyOverlap(Point)
 #  100|   Block 0
@@ -384,33 +363,6 @@
 
 #  105| void MustTotallyOverlapEscaped(Point)
 #  105|   Block 0
-<<<<<<< HEAD
-#  105|     v0_0(void)            = EnterFunction           : 
-#  105|     mu0_1(unknown)        = AliasedDefinition       : 
-#  105|     mu0_2(unknown)        = UnmodeledDefinition     : 
-#  105|     r0_3(glval<Point>)    = VariableAddress[a]      : 
-#  105|     mu0_4(Point)          = InitializeParameter[a]  : &:r0_3
-#  106|     r0_5(glval<int>)      = VariableAddress[x]      : 
-#  106|     r0_6(glval<Point>)    = VariableAddress[a]      : 
-#  106|     r0_7(glval<int>)      = FieldAddress[x]         : r0_6
-#  106|     r0_8(int)             = Load                    : &:r0_7, ~mu0_2
-#  106|     m0_9(int)             = Store                   : &:r0_5, r0_8
-#  107|     r0_10(glval<int>)     = VariableAddress[y]      : 
-#  107|     r0_11(glval<Point>)   = VariableAddress[a]      : 
-#  107|     r0_12(glval<int>)     = FieldAddress[y]         : r0_11
-#  107|     r0_13(int)            = Load                    : &:r0_12, ~mu0_2
-#  107|     m0_14(int)            = Store                   : &:r0_10, r0_13
-#  108|     r0_15(glval<unknown>) = FunctionAddress[Escape] : 
-#  108|     r0_16(glval<Point>)   = VariableAddress[a]      : 
-#  108|     r0_17(Point *)        = CopyValue               : r0_16
-#  108|     r0_18(void *)         = Convert                 : r0_17
-#  108|     v0_19(void)           = Call                    : func:r0_15, 0:r0_18
-#  108|     mu0_20(unknown)       = ^CallSideEffect         : ~mu0_2
-#  109|     v0_21(void)           = NoOp                    : 
-#  105|     v0_22(void)           = ReturnVoid              : 
-#  105|     v0_23(void)           = UnmodeledUse            : mu*
-#  105|     v0_24(void)           = ExitFunction            : 
-=======
 #  105|     v0_0(void)            = EnterFunction                : 
 #  105|     mu0_1(unknown)        = AliasedDefinition            : 
 #  105|     mu0_2(unknown)        = UnmodeledDefinition          : 
@@ -428,16 +380,16 @@
 #  107|     m0_14(int)            = Store                        : &:r0_10, r0_13
 #  108|     r0_15(glval<unknown>) = FunctionAddress[Escape]      : 
 #  108|     r0_16(glval<Point>)   = VariableAddress[a]           : 
-#  108|     r0_17(void *)         = Convert                      : r0_16
-#  108|     v0_18(void)           = Call                         : func:r0_15, 0:r0_17
-#  108|     mu0_19(unknown)       = ^CallSideEffect              : ~mu0_2
-#  108|     v0_20(void)           = ^IndirectReadSideEffect[0]   : &:r0_17, ~mu0_2
-#  108|     mu0_21(unknown)       = ^BufferMayWriteSideEffect[0] : &:r0_17
-#  109|     v0_22(void)           = NoOp                         : 
-#  105|     v0_23(void)           = ReturnVoid                   : 
-#  105|     v0_24(void)           = UnmodeledUse                 : mu*
-#  105|     v0_25(void)           = ExitFunction                 : 
->>>>>>> 219fcb78
+#  108|     r0_17(Point *)        = CopyValue                    : r0_16
+#  108|     r0_18(void *)         = Convert                      : r0_17
+#  108|     v0_19(void)           = Call                         : func:r0_15, 0:r0_18
+#  108|     mu0_20(unknown)       = ^CallSideEffect              : ~mu0_2
+#  108|     v0_21(void)           = ^IndirectReadSideEffect[0]   : &:r0_18, ~mu0_2
+#  108|     mu0_22(unknown)       = ^BufferMayWriteSideEffect[0] : &:r0_18
+#  109|     v0_23(void)           = NoOp                         : 
+#  105|     v0_24(void)           = ReturnVoid                   : 
+#  105|     v0_25(void)           = UnmodeledUse                 : mu*
+#  105|     v0_26(void)           = ExitFunction                 : 
 
 #  111| void MayPartiallyOverlap(int, int)
 #  111|   Block 0
@@ -469,39 +421,6 @@
 
 #  116| void MayPartiallyOverlapEscaped(int, int)
 #  116|   Block 0
-<<<<<<< HEAD
-#  116|     v0_0(void)            = EnterFunction           : 
-#  116|     mu0_1(unknown)        = AliasedDefinition       : 
-#  116|     mu0_2(unknown)        = UnmodeledDefinition     : 
-#  116|     r0_3(glval<int>)      = VariableAddress[x]      : 
-#  116|     m0_4(int)             = InitializeParameter[x]  : &:r0_3
-#  116|     r0_5(glval<int>)      = VariableAddress[y]      : 
-#  116|     m0_6(int)             = InitializeParameter[y]  : &:r0_5
-#  117|     r0_7(glval<Point>)    = VariableAddress[a]      : 
-#  117|     mu0_8(Point)          = Uninitialized[a]        : &:r0_7
-#  117|     r0_9(glval<int>)      = FieldAddress[x]         : r0_7
-#  117|     r0_10(glval<int>)     = VariableAddress[x]      : 
-#  117|     r0_11(int)            = Load                    : &:r0_10, m0_4
-#  117|     mu0_12(int)           = Store                   : &:r0_9, r0_11
-#  117|     r0_13(glval<int>)     = FieldAddress[y]         : r0_7
-#  117|     r0_14(glval<int>)     = VariableAddress[y]      : 
-#  117|     r0_15(int)            = Load                    : &:r0_14, m0_6
-#  117|     mu0_16(int)           = Store                   : &:r0_13, r0_15
-#  118|     r0_17(glval<Point>)   = VariableAddress[b]      : 
-#  118|     r0_18(glval<Point>)   = VariableAddress[a]      : 
-#  118|     r0_19(Point)          = Load                    : &:r0_18, ~mu0_2
-#  118|     m0_20(Point)          = Store                   : &:r0_17, r0_19
-#  119|     r0_21(glval<unknown>) = FunctionAddress[Escape] : 
-#  119|     r0_22(glval<Point>)   = VariableAddress[a]      : 
-#  119|     r0_23(Point *)        = CopyValue               : r0_22
-#  119|     r0_24(void *)         = Convert                 : r0_23
-#  119|     v0_25(void)           = Call                    : func:r0_21, 0:r0_24
-#  119|     mu0_26(unknown)       = ^CallSideEffect         : ~mu0_2
-#  120|     v0_27(void)           = NoOp                    : 
-#  116|     v0_28(void)           = ReturnVoid              : 
-#  116|     v0_29(void)           = UnmodeledUse            : mu*
-#  116|     v0_30(void)           = ExitFunction            : 
-=======
 #  116|     v0_0(void)            = EnterFunction                : 
 #  116|     mu0_1(unknown)        = AliasedDefinition            : 
 #  116|     mu0_2(unknown)        = UnmodeledDefinition          : 
@@ -525,16 +444,16 @@
 #  118|     m0_20(Point)          = Store                        : &:r0_17, r0_19
 #  119|     r0_21(glval<unknown>) = FunctionAddress[Escape]      : 
 #  119|     r0_22(glval<Point>)   = VariableAddress[a]           : 
-#  119|     r0_23(void *)         = Convert                      : r0_22
-#  119|     v0_24(void)           = Call                         : func:r0_21, 0:r0_23
-#  119|     mu0_25(unknown)       = ^CallSideEffect              : ~mu0_2
-#  119|     v0_26(void)           = ^IndirectReadSideEffect[0]   : &:r0_23, ~mu0_2
-#  119|     mu0_27(unknown)       = ^BufferMayWriteSideEffect[0] : &:r0_23
-#  120|     v0_28(void)           = NoOp                         : 
-#  116|     v0_29(void)           = ReturnVoid                   : 
-#  116|     v0_30(void)           = UnmodeledUse                 : mu*
-#  116|     v0_31(void)           = ExitFunction                 : 
->>>>>>> 219fcb78
+#  119|     r0_23(Point *)        = CopyValue                    : r0_22
+#  119|     r0_24(void *)         = Convert                      : r0_23
+#  119|     v0_25(void)           = Call                         : func:r0_21, 0:r0_24
+#  119|     mu0_26(unknown)       = ^CallSideEffect              : ~mu0_2
+#  119|     v0_27(void)           = ^IndirectReadSideEffect[0]   : &:r0_24, ~mu0_2
+#  119|     mu0_28(unknown)       = ^BufferMayWriteSideEffect[0] : &:r0_24
+#  120|     v0_29(void)           = NoOp                         : 
+#  116|     v0_30(void)           = ReturnVoid                   : 
+#  116|     v0_31(void)           = UnmodeledUse                 : mu*
+#  116|     v0_32(void)           = ExitFunction                 : 
 
 #  122| void MergeMustExactlyOverlap(bool, int, int)
 #  122|   Block 0
@@ -863,7 +782,6 @@
 #  200|     r0_27(int)            = Load                      : &:r0_26, m0_19
 #  200|     r0_28(int)            = Add                       : r0_27, r0_24
 #  200|     m0_29(int)            = Store                     : &:r0_26, r0_28
-<<<<<<< HEAD
 #  200|     r0_30(glval<int>)     = CopyValue                 : r0_26
 #  201|     r0_31(glval<unknown>) = FunctionAddress[abs]      : 
 #  201|     r0_32(glval<int>)     = VariableAddress[x]        : 
@@ -882,23 +800,6 @@
 #  198|     v0_45(void)           = ReturnValue               : &:r0_44, m0_43
 #  198|     v0_46(void)           = UnmodeledUse              : mu*
 #  198|     v0_47(void)           = ExitFunction              : 
-=======
-#  201|     r0_30(glval<unknown>) = FunctionAddress[abs]      : 
-#  201|     r0_31(glval<int>)     = VariableAddress[x]        : 
-#  201|     r0_32(int)            = Load                      : &:r0_31, m0_8
-#  201|     r0_33(int)            = Call                      : func:r0_30, 0:r0_32
-#  201|     r0_34(glval<int>)     = VariableAddress[ret]      : 
-#  201|     r0_35(int)            = Load                      : &:r0_34, m0_29
-#  201|     r0_36(int)            = Add                       : r0_35, r0_33
-#  201|     m0_37(int)            = Store                     : &:r0_34, r0_36
-#  202|     r0_38(glval<int>)     = VariableAddress[#return]  : 
-#  202|     r0_39(glval<int>)     = VariableAddress[ret]      : 
-#  202|     r0_40(int)            = Load                      : &:r0_39, m0_37
-#  202|     m0_41(int)            = Store                     : &:r0_38, r0_40
-#  198|     r0_42(glval<int>)     = VariableAddress[#return]  : 
-#  198|     v0_43(void)           = ReturnValue               : &:r0_42, m0_41
-#  198|     v0_44(void)           = UnmodeledUse              : mu*
-#  198|     v0_45(void)           = ExitFunction              : 
 
 #  207| int ModeledCallTarget(int)
 #  207|   Block 0
@@ -911,19 +812,20 @@
 #  208|     mu0_6(int)           = Uninitialized[y]                   : &:r0_5
 #  209|     r0_7(glval<unknown>) = FunctionAddress[memcpy]            : 
 #  209|     r0_8(glval<int>)     = VariableAddress[y]                 : 
-#  209|     r0_9(void *)         = Convert                            : r0_8
-#  209|     r0_10(glval<int>)    = VariableAddress[x]                 : 
-#  209|     r0_11(void *)        = Convert                            : r0_10
-#  209|     r0_12(int)           = Constant[4]                        : 
-#  209|     r0_13(void *)        = Call                               : func:r0_7, 0:r0_9, 1:r0_11, 2:r0_12
-#  209|     v0_14(void)          = ^SizedBufferReadSideEffect[1]      : &:r0_11, r0_12, ~mu0_2
-#  209|     mu0_15(unknown)      = ^SizedBufferMustWriteSideEffect[0] : &:r0_9, r0_12
-#  210|     r0_16(glval<int>)    = VariableAddress[#return]           : 
-#  210|     r0_17(glval<int>)    = VariableAddress[y]                 : 
-#  210|     r0_18(int)           = Load                               : &:r0_17, ~mu0_2
-#  210|     m0_19(int)           = Store                              : &:r0_16, r0_18
-#  207|     r0_20(glval<int>)    = VariableAddress[#return]           : 
-#  207|     v0_21(void)          = ReturnValue                        : &:r0_20, m0_19
-#  207|     v0_22(void)          = UnmodeledUse                       : mu*
-#  207|     v0_23(void)          = ExitFunction                       : 
->>>>>>> 219fcb78
+#  209|     r0_9(int *)          = CopyValue                          : r0_8
+#  209|     r0_10(void *)        = Convert                            : r0_9
+#  209|     r0_11(glval<int>)    = VariableAddress[x]                 : 
+#  209|     r0_12(int *)         = CopyValue                          : r0_11
+#  209|     r0_13(void *)        = Convert                            : r0_12
+#  209|     r0_14(int)           = Constant[4]                        : 
+#  209|     r0_15(void *)        = Call                               : func:r0_7, 0:r0_10, 1:r0_13, 2:r0_14
+#  209|     v0_16(void)          = ^SizedBufferReadSideEffect[1]      : &:r0_13, r0_14, ~mu0_2
+#  209|     mu0_17(unknown)      = ^SizedBufferMustWriteSideEffect[0] : &:r0_10, r0_14
+#  210|     r0_18(glval<int>)    = VariableAddress[#return]           : 
+#  210|     r0_19(glval<int>)    = VariableAddress[y]                 : 
+#  210|     r0_20(int)           = Load                               : &:r0_19, ~mu0_2
+#  210|     m0_21(int)           = Store                              : &:r0_18, r0_20
+#  207|     r0_22(glval<int>)    = VariableAddress[#return]           : 
+#  207|     v0_23(void)          = ReturnValue                        : &:r0_22, m0_21
+#  207|     v0_24(void)          = UnmodeledUse                       : mu*
+#  207|     v0_25(void)          = ExitFunction                       : 