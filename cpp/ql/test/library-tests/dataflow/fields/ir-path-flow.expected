--- conflicted
+++ resolved
@@ -172,14 +172,11 @@
 | by_reference.cpp:128:15:128:23 | Chi | by_reference.cpp:128:15:128:23 | Chi [a] |
 | by_reference.cpp:128:15:128:23 | Chi [a] | by_reference.cpp:136:16:136:16 | a |
 | by_reference.cpp:128:15:128:23 | taint_a_ref output argument [[]] | by_reference.cpp:128:15:128:23 | Chi |
-<<<<<<< HEAD
-=======
 | complex.cpp:9:7:9:7 | *#this [a_] | complex.cpp:9:20:9:21 | Store |
 | complex.cpp:10:7:10:7 | *#this [b_] | complex.cpp:10:20:10:21 | Store |
 | complex.cpp:11:17:11:17 | a | complex.cpp:11:22:11:27 | Chi [a_] |
 | complex.cpp:12:8:12:11 | *#this [a_] | complex.cpp:12:22:12:27 | Chi [a_] |
 | complex.cpp:12:17:12:17 | b | complex.cpp:12:22:12:27 | Chi [b_] |
->>>>>>> c9b50f3c
 | complex.cpp:40:17:40:17 | *b [a_] | complex.cpp:42:16:42:16 | f indirection [a_] |
 | complex.cpp:40:17:40:17 | *b [b_] | complex.cpp:42:16:42:16 | f indirection [b_] |
 | complex.cpp:40:17:40:17 | *b [b_] | complex.cpp:43:16:43:16 | f indirection [b_] |
