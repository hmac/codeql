edges
| test.cpp:24:30:24:36 | command | test.cpp:26:10:26:16 | command |
| test.cpp:24:30:24:36 | command | test.cpp:26:10:26:16 | command |
| test.cpp:29:30:29:36 | command | test.cpp:31:10:31:16 | command |
| test.cpp:29:30:29:36 | command | test.cpp:31:10:31:16 | command |
| test.cpp:42:18:42:23 | call to getenv | test.cpp:24:30:24:36 | command |
| test.cpp:42:18:42:34 | call to getenv | test.cpp:24:30:24:36 | command |
| test.cpp:43:18:43:23 | call to getenv | test.cpp:29:30:29:36 | command |
| test.cpp:43:18:43:34 | call to getenv | test.cpp:29:30:29:36 | command |
| test.cpp:56:12:56:17 | buffer | test.cpp:62:10:62:15 | buffer |
| test.cpp:56:12:56:17 | buffer | test.cpp:62:10:62:15 | buffer |
| test.cpp:56:12:56:17 | buffer | test.cpp:62:10:62:15 | buffer |
| test.cpp:56:12:56:17 | buffer | test.cpp:62:10:62:15 | buffer |
| test.cpp:56:12:56:17 | buffer | test.cpp:62:10:62:15 | buffer |
| test.cpp:56:12:56:17 | buffer | test.cpp:62:10:62:15 | buffer |
| test.cpp:56:12:56:17 | buffer | test.cpp:63:10:63:13 | data |
| test.cpp:56:12:56:17 | buffer | test.cpp:63:10:63:13 | data |
| test.cpp:56:12:56:17 | buffer | test.cpp:63:10:63:13 | data |
| test.cpp:56:12:56:17 | buffer | test.cpp:63:10:63:13 | data |
| test.cpp:56:12:56:17 | buffer | test.cpp:63:10:63:13 | data |
| test.cpp:56:12:56:17 | buffer | test.cpp:63:10:63:13 | data |
| test.cpp:56:12:56:17 | buffer | test.cpp:64:10:64:16 | dataref |
| test.cpp:56:12:56:17 | buffer | test.cpp:64:10:64:16 | dataref |
| test.cpp:56:12:56:17 | buffer | test.cpp:64:10:64:16 | dataref |
| test.cpp:56:12:56:17 | buffer | test.cpp:64:10:64:16 | dataref |
| test.cpp:56:12:56:17 | buffer | test.cpp:64:10:64:16 | dataref |
| test.cpp:56:12:56:17 | buffer | test.cpp:64:10:64:16 | dataref |
| test.cpp:56:12:56:17 | buffer | test.cpp:64:10:64:16 | dataref |
| test.cpp:56:12:56:17 | buffer | test.cpp:64:10:64:16 | dataref |
| test.cpp:56:12:56:17 | buffer | test.cpp:65:10:65:14 | data2 |
| test.cpp:56:12:56:17 | buffer | test.cpp:65:10:65:14 | data2 |
| test.cpp:56:12:56:17 | buffer | test.cpp:65:10:65:14 | data2 |
| test.cpp:56:12:56:17 | buffer | test.cpp:65:10:65:14 | data2 |
| test.cpp:56:12:56:17 | buffer | test.cpp:65:10:65:14 | data2 |
| test.cpp:56:12:56:17 | buffer | test.cpp:65:10:65:14 | data2 |
| test.cpp:56:12:56:17 | fgets output argument | test.cpp:62:10:62:15 | buffer |
| test.cpp:56:12:56:17 | fgets output argument | test.cpp:62:10:62:15 | buffer |
| test.cpp:56:12:56:17 | fgets output argument | test.cpp:62:10:62:15 | buffer |
| test.cpp:56:12:56:17 | fgets output argument | test.cpp:63:10:63:13 | data |
| test.cpp:56:12:56:17 | fgets output argument | test.cpp:63:10:63:13 | data |
| test.cpp:56:12:56:17 | fgets output argument | test.cpp:63:10:63:13 | data |
| test.cpp:56:12:56:17 | fgets output argument | test.cpp:64:10:64:16 | dataref |
| test.cpp:56:12:56:17 | fgets output argument | test.cpp:64:10:64:16 | dataref |
| test.cpp:56:12:56:17 | fgets output argument | test.cpp:64:10:64:16 | dataref |
| test.cpp:56:12:56:17 | fgets output argument | test.cpp:64:10:64:16 | dataref |
| test.cpp:56:12:56:17 | fgets output argument | test.cpp:65:10:65:14 | data2 |
| test.cpp:56:12:56:17 | fgets output argument | test.cpp:65:10:65:14 | data2 |
| test.cpp:56:12:56:17 | fgets output argument | test.cpp:65:10:65:14 | data2 |
| test.cpp:76:12:76:17 | buffer | test.cpp:78:10:78:15 | buffer |
| test.cpp:76:12:76:17 | buffer | test.cpp:78:10:78:15 | buffer |
| test.cpp:76:12:76:17 | buffer | test.cpp:78:10:78:15 | buffer |
| test.cpp:76:12:76:17 | buffer | test.cpp:78:10:78:15 | buffer |
| test.cpp:76:12:76:17 | buffer | test.cpp:78:10:78:15 | buffer |
| test.cpp:76:12:76:17 | buffer | test.cpp:78:10:78:15 | buffer |
| test.cpp:76:12:76:17 | fgets output argument | test.cpp:78:10:78:15 | buffer |
| test.cpp:76:12:76:17 | fgets output argument | test.cpp:78:10:78:15 | buffer |
| test.cpp:76:12:76:17 | fgets output argument | test.cpp:78:10:78:15 | buffer |
| test.cpp:98:17:98:22 | buffer | test.cpp:99:15:99:20 | buffer |
| test.cpp:98:17:98:22 | buffer | test.cpp:99:15:99:20 | buffer |
| test.cpp:98:17:98:22 | buffer | test.cpp:99:15:99:20 | buffer |
| test.cpp:98:17:98:22 | buffer | test.cpp:99:15:99:20 | buffer |
| test.cpp:98:17:98:22 | buffer | test.cpp:99:15:99:20 | buffer |
| test.cpp:98:17:98:22 | buffer | test.cpp:99:15:99:20 | buffer |
| test.cpp:98:17:98:22 | recv output argument | test.cpp:99:15:99:20 | buffer |
| test.cpp:98:17:98:22 | recv output argument | test.cpp:99:15:99:20 | buffer |
| test.cpp:98:17:98:22 | recv output argument | test.cpp:99:15:99:20 | buffer |
| test.cpp:106:17:106:22 | buffer | test.cpp:107:15:107:20 | buffer |
| test.cpp:106:17:106:22 | buffer | test.cpp:107:15:107:20 | buffer |
| test.cpp:106:17:106:22 | buffer | test.cpp:107:15:107:20 | buffer |
| test.cpp:106:17:106:22 | buffer | test.cpp:107:15:107:20 | buffer |
| test.cpp:106:17:106:22 | buffer | test.cpp:107:15:107:20 | buffer |
| test.cpp:106:17:106:22 | buffer | test.cpp:107:15:107:20 | buffer |
| test.cpp:106:17:106:22 | recv output argument | test.cpp:107:15:107:20 | buffer |
| test.cpp:106:17:106:22 | recv output argument | test.cpp:107:15:107:20 | buffer |
| test.cpp:106:17:106:22 | recv output argument | test.cpp:107:15:107:20 | buffer |
subpaths
nodes
| test.cpp:24:30:24:36 | command | semmle.label | command |
| test.cpp:26:10:26:16 | command | semmle.label | command |
| test.cpp:26:10:26:16 | command | semmle.label | command |
<<<<<<< HEAD
| test.cpp:26:10:26:16 | command | semmle.label | command |
| test.cpp:29:30:29:36 | command | semmle.label | command |
| test.cpp:31:10:31:16 | command | semmle.label | command |
| test.cpp:31:10:31:16 | command | semmle.label | command |
| test.cpp:31:10:31:16 | command | semmle.label | command |
=======
| test.cpp:26:10:26:16 | command indirection | semmle.label | command indirection |
| test.cpp:29:30:29:36 | *command | semmle.label | *command |
| test.cpp:29:30:29:36 | command | semmle.label | command |
| test.cpp:31:10:31:16 | command | semmle.label | command |
| test.cpp:31:10:31:16 | command | semmle.label | command |
| test.cpp:31:10:31:16 | command indirection | semmle.label | command indirection |
>>>>>>> d67235b3
| test.cpp:42:18:42:23 | call to getenv | semmle.label | call to getenv |
| test.cpp:42:18:42:34 | call to getenv | semmle.label | call to getenv |
| test.cpp:43:18:43:23 | call to getenv | semmle.label | call to getenv |
| test.cpp:43:18:43:34 | call to getenv | semmle.label | call to getenv |
| test.cpp:56:12:56:17 | buffer | semmle.label | buffer |
| test.cpp:56:12:56:17 | buffer | semmle.label | buffer |
| test.cpp:56:12:56:17 | fgets output argument | semmle.label | fgets output argument |
<<<<<<< HEAD
| test.cpp:62:10:62:15 | buffer | semmle.label | buffer |
| test.cpp:62:10:62:15 | buffer | semmle.label | buffer |
| test.cpp:62:10:62:15 | buffer | semmle.label | buffer |
| test.cpp:62:10:62:15 | buffer | semmle.label | buffer |
| test.cpp:62:10:62:15 | buffer | semmle.label | buffer |
| test.cpp:63:10:63:13 | data | semmle.label | data |
| test.cpp:63:10:63:13 | data | semmle.label | data |
| test.cpp:63:10:63:13 | data | semmle.label | data |
| test.cpp:63:10:63:13 | data | semmle.label | data |
| test.cpp:63:10:63:13 | data | semmle.label | data |
| test.cpp:64:10:64:16 | dataref | semmle.label | dataref |
| test.cpp:64:10:64:16 | dataref | semmle.label | dataref |
| test.cpp:64:10:64:16 | dataref | semmle.label | dataref |
| test.cpp:64:10:64:16 | dataref | semmle.label | dataref |
| test.cpp:64:10:64:16 | dataref | semmle.label | dataref |
| test.cpp:64:10:64:16 | dataref | semmle.label | dataref |
| test.cpp:64:10:64:16 | dataref | semmle.label | dataref |
| test.cpp:65:10:65:14 | data2 | semmle.label | data2 |
| test.cpp:65:10:65:14 | data2 | semmle.label | data2 |
| test.cpp:65:10:65:14 | data2 | semmle.label | data2 |
| test.cpp:65:10:65:14 | data2 | semmle.label | data2 |
| test.cpp:65:10:65:14 | data2 | semmle.label | data2 |
| test.cpp:76:12:76:17 | buffer | semmle.label | buffer |
| test.cpp:76:12:76:17 | buffer | semmle.label | buffer |
| test.cpp:76:12:76:17 | fgets output argument | semmle.label | fgets output argument |
| test.cpp:78:10:78:15 | buffer | semmle.label | buffer |
| test.cpp:78:10:78:15 | buffer | semmle.label | buffer |
| test.cpp:78:10:78:15 | buffer | semmle.label | buffer |
| test.cpp:78:10:78:15 | buffer | semmle.label | buffer |
| test.cpp:78:10:78:15 | buffer | semmle.label | buffer |
| test.cpp:98:17:98:22 | buffer | semmle.label | buffer |
| test.cpp:98:17:98:22 | buffer | semmle.label | buffer |
| test.cpp:98:17:98:22 | recv output argument | semmle.label | recv output argument |
| test.cpp:99:15:99:20 | buffer | semmle.label | buffer |
| test.cpp:99:15:99:20 | buffer | semmle.label | buffer |
| test.cpp:99:15:99:20 | buffer | semmle.label | buffer |
| test.cpp:99:15:99:20 | buffer | semmle.label | buffer |
| test.cpp:99:15:99:20 | buffer | semmle.label | buffer |
| test.cpp:106:17:106:22 | buffer | semmle.label | buffer |
| test.cpp:106:17:106:22 | buffer | semmle.label | buffer |
| test.cpp:106:17:106:22 | recv output argument | semmle.label | recv output argument |
| test.cpp:107:15:107:20 | buffer | semmle.label | buffer |
| test.cpp:107:15:107:20 | buffer | semmle.label | buffer |
| test.cpp:107:15:107:20 | buffer | semmle.label | buffer |
| test.cpp:107:15:107:20 | buffer | semmle.label | buffer |
| test.cpp:107:15:107:20 | buffer | semmle.label | buffer |
=======
| test.cpp:62:10:62:15 | (const char *)... | semmle.label | (const char *)... |
| test.cpp:62:10:62:15 | buffer | semmle.label | buffer |
| test.cpp:62:10:62:15 | buffer indirection | semmle.label | buffer indirection |
| test.cpp:63:10:63:13 | (const char *)... | semmle.label | (const char *)... |
| test.cpp:63:10:63:13 | data | semmle.label | data |
| test.cpp:63:10:63:13 | data | semmle.label | data |
| test.cpp:63:10:63:13 | data indirection | semmle.label | data indirection |
| test.cpp:64:10:64:16 | (const char *)... | semmle.label | (const char *)... |
| test.cpp:64:10:64:16 | (reference dereference) | semmle.label | (reference dereference) |
| test.cpp:64:10:64:16 | dataref | semmle.label | dataref |
| test.cpp:64:10:64:16 | dataref | semmle.label | dataref |
| test.cpp:64:10:64:16 | dataref indirection | semmle.label | dataref indirection |
| test.cpp:65:10:65:14 | (const char *)... | semmle.label | (const char *)... |
| test.cpp:65:10:65:14 | data2 | semmle.label | data2 |
| test.cpp:65:10:65:14 | data2 | semmle.label | data2 |
| test.cpp:65:10:65:14 | data2 indirection | semmle.label | data2 indirection |
| test.cpp:76:12:76:17 | buffer | semmle.label | buffer |
| test.cpp:76:12:76:17 | fgets output argument | semmle.label | fgets output argument |
| test.cpp:78:10:78:15 | (const char *)... | semmle.label | (const char *)... |
| test.cpp:78:10:78:15 | buffer | semmle.label | buffer |
| test.cpp:78:10:78:15 | buffer indirection | semmle.label | buffer indirection |
| test.cpp:98:17:98:22 | buffer | semmle.label | buffer |
| test.cpp:98:17:98:22 | recv output argument | semmle.label | recv output argument |
| test.cpp:99:15:99:20 | (const char *)... | semmle.label | (const char *)... |
| test.cpp:99:15:99:20 | buffer | semmle.label | buffer |
| test.cpp:99:15:99:20 | buffer indirection | semmle.label | buffer indirection |
| test.cpp:106:17:106:22 | buffer | semmle.label | buffer |
| test.cpp:106:17:106:22 | recv output argument | semmle.label | recv output argument |
| test.cpp:107:15:107:20 | (const char *)... | semmle.label | (const char *)... |
| test.cpp:107:15:107:20 | buffer | semmle.label | buffer |
| test.cpp:107:15:107:20 | buffer indirection | semmle.label | buffer indirection |
>>>>>>> d67235b3
#select
| test.cpp:26:10:26:16 | command | test.cpp:42:18:42:23 | call to getenv | test.cpp:26:10:26:16 | command | The value of this argument may come from $@ and is being passed to system. | test.cpp:42:18:42:23 | call to getenv | call to getenv |
| test.cpp:31:10:31:16 | command | test.cpp:43:18:43:23 | call to getenv | test.cpp:31:10:31:16 | command | The value of this argument may come from $@ and is being passed to system. | test.cpp:43:18:43:23 | call to getenv | call to getenv |
| test.cpp:62:10:62:15 | buffer | test.cpp:56:12:56:17 | buffer | test.cpp:62:10:62:15 | buffer | The value of this argument may come from $@ and is being passed to system. | test.cpp:56:12:56:17 | buffer | buffer |
| test.cpp:63:10:63:13 | data | test.cpp:56:12:56:17 | buffer | test.cpp:63:10:63:13 | data | The value of this argument may come from $@ and is being passed to system. | test.cpp:56:12:56:17 | buffer | buffer |
| test.cpp:64:10:64:16 | dataref | test.cpp:56:12:56:17 | buffer | test.cpp:64:10:64:16 | dataref | The value of this argument may come from $@ and is being passed to system. | test.cpp:56:12:56:17 | buffer | buffer |
| test.cpp:65:10:65:14 | data2 | test.cpp:56:12:56:17 | buffer | test.cpp:65:10:65:14 | data2 | The value of this argument may come from $@ and is being passed to system. | test.cpp:56:12:56:17 | buffer | buffer |
| test.cpp:78:10:78:15 | buffer | test.cpp:76:12:76:17 | buffer | test.cpp:78:10:78:15 | buffer | The value of this argument may come from $@ and is being passed to system. | test.cpp:76:12:76:17 | buffer | buffer |
| test.cpp:99:15:99:20 | buffer | test.cpp:98:17:98:22 | buffer | test.cpp:99:15:99:20 | buffer | The value of this argument may come from $@ and is being passed to LoadLibrary. | test.cpp:98:17:98:22 | buffer | buffer |
| test.cpp:107:15:107:20 | buffer | test.cpp:106:17:106:22 | buffer | test.cpp:107:15:107:20 | buffer | The value of this argument may come from $@ and is being passed to LoadLibrary. | test.cpp:106:17:106:22 | buffer | buffer |<|MERGE_RESOLUTION|>--- conflicted
+++ resolved
@@ -78,20 +78,9 @@
 | test.cpp:24:30:24:36 | command | semmle.label | command |
 | test.cpp:26:10:26:16 | command | semmle.label | command |
 | test.cpp:26:10:26:16 | command | semmle.label | command |
-<<<<<<< HEAD
-| test.cpp:26:10:26:16 | command | semmle.label | command |
 | test.cpp:29:30:29:36 | command | semmle.label | command |
 | test.cpp:31:10:31:16 | command | semmle.label | command |
 | test.cpp:31:10:31:16 | command | semmle.label | command |
-| test.cpp:31:10:31:16 | command | semmle.label | command |
-=======
-| test.cpp:26:10:26:16 | command indirection | semmle.label | command indirection |
-| test.cpp:29:30:29:36 | *command | semmle.label | *command |
-| test.cpp:29:30:29:36 | command | semmle.label | command |
-| test.cpp:31:10:31:16 | command | semmle.label | command |
-| test.cpp:31:10:31:16 | command | semmle.label | command |
-| test.cpp:31:10:31:16 | command indirection | semmle.label | command indirection |
->>>>>>> d67235b3
 | test.cpp:42:18:42:23 | call to getenv | semmle.label | call to getenv |
 | test.cpp:42:18:42:34 | call to getenv | semmle.label | call to getenv |
 | test.cpp:43:18:43:23 | call to getenv | semmle.label | call to getenv |
@@ -99,14 +88,9 @@
 | test.cpp:56:12:56:17 | buffer | semmle.label | buffer |
 | test.cpp:56:12:56:17 | buffer | semmle.label | buffer |
 | test.cpp:56:12:56:17 | fgets output argument | semmle.label | fgets output argument |
-<<<<<<< HEAD
 | test.cpp:62:10:62:15 | buffer | semmle.label | buffer |
 | test.cpp:62:10:62:15 | buffer | semmle.label | buffer |
 | test.cpp:62:10:62:15 | buffer | semmle.label | buffer |
-| test.cpp:62:10:62:15 | buffer | semmle.label | buffer |
-| test.cpp:62:10:62:15 | buffer | semmle.label | buffer |
-| test.cpp:63:10:63:13 | data | semmle.label | data |
-| test.cpp:63:10:63:13 | data | semmle.label | data |
 | test.cpp:63:10:63:13 | data | semmle.label | data |
 | test.cpp:63:10:63:13 | data | semmle.label | data |
 | test.cpp:63:10:63:13 | data | semmle.label | data |
@@ -114,11 +98,6 @@
 | test.cpp:64:10:64:16 | dataref | semmle.label | dataref |
 | test.cpp:64:10:64:16 | dataref | semmle.label | dataref |
 | test.cpp:64:10:64:16 | dataref | semmle.label | dataref |
-| test.cpp:64:10:64:16 | dataref | semmle.label | dataref |
-| test.cpp:64:10:64:16 | dataref | semmle.label | dataref |
-| test.cpp:64:10:64:16 | dataref | semmle.label | dataref |
-| test.cpp:65:10:65:14 | data2 | semmle.label | data2 |
-| test.cpp:65:10:65:14 | data2 | semmle.label | data2 |
 | test.cpp:65:10:65:14 | data2 | semmle.label | data2 |
 | test.cpp:65:10:65:14 | data2 | semmle.label | data2 |
 | test.cpp:65:10:65:14 | data2 | semmle.label | data2 |
@@ -128,13 +107,9 @@
 | test.cpp:78:10:78:15 | buffer | semmle.label | buffer |
 | test.cpp:78:10:78:15 | buffer | semmle.label | buffer |
 | test.cpp:78:10:78:15 | buffer | semmle.label | buffer |
-| test.cpp:78:10:78:15 | buffer | semmle.label | buffer |
-| test.cpp:78:10:78:15 | buffer | semmle.label | buffer |
 | test.cpp:98:17:98:22 | buffer | semmle.label | buffer |
 | test.cpp:98:17:98:22 | buffer | semmle.label | buffer |
 | test.cpp:98:17:98:22 | recv output argument | semmle.label | recv output argument |
-| test.cpp:99:15:99:20 | buffer | semmle.label | buffer |
-| test.cpp:99:15:99:20 | buffer | semmle.label | buffer |
 | test.cpp:99:15:99:20 | buffer | semmle.label | buffer |
 | test.cpp:99:15:99:20 | buffer | semmle.label | buffer |
 | test.cpp:99:15:99:20 | buffer | semmle.label | buffer |
@@ -144,41 +119,6 @@
 | test.cpp:107:15:107:20 | buffer | semmle.label | buffer |
 | test.cpp:107:15:107:20 | buffer | semmle.label | buffer |
 | test.cpp:107:15:107:20 | buffer | semmle.label | buffer |
-| test.cpp:107:15:107:20 | buffer | semmle.label | buffer |
-| test.cpp:107:15:107:20 | buffer | semmle.label | buffer |
-=======
-| test.cpp:62:10:62:15 | (const char *)... | semmle.label | (const char *)... |
-| test.cpp:62:10:62:15 | buffer | semmle.label | buffer |
-| test.cpp:62:10:62:15 | buffer indirection | semmle.label | buffer indirection |
-| test.cpp:63:10:63:13 | (const char *)... | semmle.label | (const char *)... |
-| test.cpp:63:10:63:13 | data | semmle.label | data |
-| test.cpp:63:10:63:13 | data | semmle.label | data |
-| test.cpp:63:10:63:13 | data indirection | semmle.label | data indirection |
-| test.cpp:64:10:64:16 | (const char *)... | semmle.label | (const char *)... |
-| test.cpp:64:10:64:16 | (reference dereference) | semmle.label | (reference dereference) |
-| test.cpp:64:10:64:16 | dataref | semmle.label | dataref |
-| test.cpp:64:10:64:16 | dataref | semmle.label | dataref |
-| test.cpp:64:10:64:16 | dataref indirection | semmle.label | dataref indirection |
-| test.cpp:65:10:65:14 | (const char *)... | semmle.label | (const char *)... |
-| test.cpp:65:10:65:14 | data2 | semmle.label | data2 |
-| test.cpp:65:10:65:14 | data2 | semmle.label | data2 |
-| test.cpp:65:10:65:14 | data2 indirection | semmle.label | data2 indirection |
-| test.cpp:76:12:76:17 | buffer | semmle.label | buffer |
-| test.cpp:76:12:76:17 | fgets output argument | semmle.label | fgets output argument |
-| test.cpp:78:10:78:15 | (const char *)... | semmle.label | (const char *)... |
-| test.cpp:78:10:78:15 | buffer | semmle.label | buffer |
-| test.cpp:78:10:78:15 | buffer indirection | semmle.label | buffer indirection |
-| test.cpp:98:17:98:22 | buffer | semmle.label | buffer |
-| test.cpp:98:17:98:22 | recv output argument | semmle.label | recv output argument |
-| test.cpp:99:15:99:20 | (const char *)... | semmle.label | (const char *)... |
-| test.cpp:99:15:99:20 | buffer | semmle.label | buffer |
-| test.cpp:99:15:99:20 | buffer indirection | semmle.label | buffer indirection |
-| test.cpp:106:17:106:22 | buffer | semmle.label | buffer |
-| test.cpp:106:17:106:22 | recv output argument | semmle.label | recv output argument |
-| test.cpp:107:15:107:20 | (const char *)... | semmle.label | (const char *)... |
-| test.cpp:107:15:107:20 | buffer | semmle.label | buffer |
-| test.cpp:107:15:107:20 | buffer indirection | semmle.label | buffer indirection |
->>>>>>> d67235b3
 #select
 | test.cpp:26:10:26:16 | command | test.cpp:42:18:42:23 | call to getenv | test.cpp:26:10:26:16 | command | The value of this argument may come from $@ and is being passed to system. | test.cpp:42:18:42:23 | call to getenv | call to getenv |
 | test.cpp:31:10:31:16 | command | test.cpp:43:18:43:23 | call to getenv | test.cpp:31:10:31:16 | command | The value of this argument may come from $@ and is being passed to system. | test.cpp:43:18:43:23 | call to getenv | call to getenv |
