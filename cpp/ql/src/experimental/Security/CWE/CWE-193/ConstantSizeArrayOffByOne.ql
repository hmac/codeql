--- conflicted
+++ resolved
@@ -87,13 +87,8 @@
 predicate pointerArithOverflow0(
   PointerArithmeticInstruction pai, Variable v, int size, int bound, int delta
 ) {
-<<<<<<< HEAD
-  pai.getElementSize() = v.getUnspecifiedType().(ArrayType).getBaseType().getSize() and
-  v.getUnspecifiedType().(ArrayType).getArraySize() = size and
-=======
-  not f.getNamespace() instanceof StdNamespace and
-  arrayTypeHasSizes(f.getUnspecifiedType(), pai.getElementSize(), size) and
->>>>>>> b615e98c
+  not v.getNamespace() instanceof StdNamespace and
+  arrayTypeHasSizes(v.getUnspecifiedType(), pai.getElementSize(), size) and
   semBounded(getSemanticExpr(pai.getRight()), any(SemZeroBound b), bound, true, _) and
   delta = bound - size and
   delta >= 0 and
@@ -173,7 +168,7 @@
   Variable v, ArrayAddressToDerefFlow::PathNode source, PointerArithmeticInstruction pai,
   ArrayAddressToDerefFlow::PathNode sink, Instruction deref, string operation, int delta
 where
-ArrayAddressToDerefFlow::flowPath(source, sink) and
+  ArrayAddressToDerefFlow::flowPath(source, sink) and
   isInvalidPointerDerefSink2(sink.getNode(), deref, operation) and
   source.getState() = ArrayAddressToDerefConfig::TArray(v) and
   sink.getState() = ArrayAddressToDerefConfig::TOverflowArithmetic(pai) and
