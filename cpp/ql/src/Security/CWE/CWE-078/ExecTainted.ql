/**
 * @name Uncontrolled data used in OS command
 * @description Using user-supplied data in an OS command, without
 *              neutralizing special elements, can make code vulnerable
 *              to command injection.
 * @kind path-problem
 * @problem.severity error
 * @security-severity 9.8
 * @precision high
 * @id cpp/command-line-injection
 * @tags security
 *       external/cwe/cwe-078
 *       external/cwe/cwe-088
 */

import cpp
import semmle.code.cpp.security.CommandExecution
import semmle.code.cpp.security.Security
import semmle.code.cpp.valuenumbering.GlobalValueNumbering
import semmle.code.cpp.ir.IR
import semmle.code.cpp.ir.dataflow.TaintTracking
import semmle.code.cpp.ir.dataflow.TaintTracking2
import semmle.code.cpp.security.FlowSources
import semmle.code.cpp.models.implementations.Strcat
import ExecTaint::PathGraph

/**
 * Holds if `incoming` is a string that is used in a format or concatenation function resulting
 * in `outgoing`, and is *not* placed at the start of the resulting string. This indicates that
 * the author did not expect `incoming` to control what program is run if the resulting string
 * is eventually interpreted as a command line, for example as an argument to `system`.
 */
predicate interestingConcatenation(DataFlow::Node incoming, DataFlow::Node outgoing) {
  exists(FormattingFunctionCall call, int index, FormatLiteral literal |
    incoming.asIndirectArgument() = call.getConversionArgument(index) and
    outgoing.asDefiningArgument() = call.getOutputArgument(false) and
    literal = call.getFormat() and
    not literal.getConvSpecOffset(index) = 0 and
    literal.getConversionChar(index) = ["s", "S"]
  )
  or
  // strcat and friends
  exists(StrcatFunction strcatFunc, Call call |
    call.getTarget() = strcatFunc and
    incoming.asIndirectArgument() = call.getArgument(strcatFunc.getParamSrc()) and
    outgoing.asDefiningArgument() = call.getArgument(strcatFunc.getParamDest())
  )
  or
  exists(Call call, Operator op |
    call.getTarget() = op and
    op.hasQualifiedName("std", "operator+") and
    op.getType().(UserType).hasQualifiedName("std", "basic_string") and
    incoming.asIndirectArgument() = call.getArgument(1) and // left operand
    call = outgoing.asInstruction().getUnconvertedResultExpression()
  )
}

newtype TState =
  TConcatState() or
  TExecState(DataFlow::Node fst, DataFlow::Node snd) { interestingConcatenation(fst, snd) }

class ConcatState extends TConcatState {
  string toString() { result = "ConcatState" }
}

<<<<<<< HEAD
class ExecState extends DataFlow::FlowState {
  DataFlow::Node incoming;
  DataFlow::Node outgoing;

  ExecState() {
    this =
      "ExecState (" + incoming.getLocation() + " | " + incoming + ", " + outgoing.getLocation() +
        " | " + outgoing + ")" and
    interestingConcatenation(pragma[only_bind_into](incoming), pragma[only_bind_into](outgoing))
  }
=======
class ExecState extends TExecState {
  DataFlow::Node fst;
  DataFlow::Node snd;

  ExecState() { this = TExecState(fst, snd) }
>>>>>>> 5c7f2ac7

  DataFlow::Node getIncomingNode() { result = incoming }

  DataFlow::Node getOutgoingNode() { result = outgoing }

  /** Holds if this is a possible `ExecState` for `sink`. */
<<<<<<< HEAD
  predicate isFeasibleForSink(DataFlow::Node sink) {
    any(ExecStateConfiguration conf).hasFlow(outgoing, sink)
  }
=======
  predicate isFeasibleForSink(DataFlow::Node sink) { ExecState::hasFlow(snd, sink) }

  string toString() { result = "ExecState" }
>>>>>>> 5c7f2ac7
}

predicate isSinkImpl(DataFlow::Node sink, Expr command, string callChain) {
  command = sink.asIndirectArgument() and
  shellCommand(command, callChain)
}

predicate isSanitizerImpl(DataFlow::Node node) {
  node.asExpr().getUnspecifiedType() instanceof IntegralType
  or
  node.asExpr().getUnspecifiedType() instanceof FloatingPointType
}

/**
 * A `TaintTracking` configuration that's used to find the relevant `ExecState`s for a
 * given sink. This avoids a cartesian product between all sinks and all `ExecState`s in
 * `ExecTaintConfiguration::isSink`.
 */
<<<<<<< HEAD
class ExecStateConfiguration extends TaintTracking2::Configuration {
  ExecStateConfiguration() { this = "ExecStateConfiguration" }

  override predicate isSource(DataFlow::Node source) {
    any(ExecState state).getOutgoingNode() = source
  }

  override predicate isSink(DataFlow::Node sink) { isSinkImpl(sink, _, _) }

  override predicate isSanitizer(DataFlow::Node node) { isSanitizerImpl(node) }
=======
module ExecStateConfiguration implements DataFlow::ConfigSig {
  predicate isSource(DataFlow::Node source) {
    exists(ExecState state | state.getSndNode() = source)
  }

  predicate isSink(DataFlow::Node sink) { shellCommand(sinkAsArgumentIndirection(sink), _) }
>>>>>>> 5c7f2ac7

  predicate isBarrierOut(DataFlow::Node node) {
    isSink(node) // Prevent duplicates along a call chain, since `shellCommand` will include wrappers
  }
}

module ExecState = TaintTracking::Make<ExecStateConfiguration>;

module ExecTaintConfiguration implements DataFlow::StateConfigSig {
  class FlowState = TState;

  predicate isSource(DataFlow::Node source, FlowState state) {
    source instanceof FlowSource and
    state instanceof ConcatState
  }

  predicate isSink(DataFlow::Node sink, FlowState state) {
    ExecStateConfiguration::isSink(sink) and
    state.(ExecState).isFeasibleForSink(sink)
  }

  predicate isAdditionalFlowStep(
    DataFlow::Node node1, FlowState state1, DataFlow::Node node2, FlowState state2
  ) {
    state1 instanceof ConcatState and
    state2.(ExecState).getIncomingNode() = node1 and
    state2.(ExecState).getOutgoingNode() = node2
  }

<<<<<<< HEAD
  override predicate isSanitizer(DataFlow::Node node) { isSanitizerImpl(node) }
=======
  predicate isBarrier(DataFlow::Node node, FlowState state) {
    (
      node.asInstruction().getResultType() instanceof IntegralType
      or
      node.asInstruction().getResultType() instanceof FloatingPointType
    ) and
    state instanceof ConcatState
  }
>>>>>>> 5c7f2ac7

  predicate isBarrierOut(DataFlow::Node node) {
    isSink(node, _) // Prevent duplicates along a call chain, since `shellCommand` will include wrappers
  }
}

module ExecTaint = TaintTracking::MakeWithState<ExecTaintConfiguration>;

from
<<<<<<< HEAD
  ExecTaintConfiguration conf, DataFlow::PathNode sourceNode, DataFlow::PathNode sinkNode,
  string taintCause, string callChain, DataFlow::Node concatResult, Expr command
=======
  ExecTaint::PathNode sourceNode, ExecTaint::PathNode sinkNode, string taintCause, string callChain,
  DataFlow::Node concatResult
>>>>>>> 5c7f2ac7
where
  ExecTaint::hasFlowPath(sourceNode, sinkNode) and
  taintCause = sourceNode.getNode().(FlowSource).getSourceType() and
  isSinkImpl(sinkNode.getNode(), command, callChain) and
  concatResult = sinkNode.getState().(ExecState).getOutgoingNode()
select command, sourceNode, sinkNode,
  "This argument to an OS command is derived from $@, dangerously concatenated into $@, and then passed to "
    + callChain + ".", sourceNode, "user input (" + taintCause + ")", concatResult,
  concatResult.toString()<|MERGE_RESOLUTION|>--- conflicted
+++ resolved
@@ -57,45 +57,28 @@
 
 newtype TState =
   TConcatState() or
-  TExecState(DataFlow::Node fst, DataFlow::Node snd) { interestingConcatenation(fst, snd) }
+  TExecState(DataFlow::Node incoming, DataFlow::Node outgoing) {
+    interestingConcatenation(pragma[only_bind_into](incoming), pragma[only_bind_into](outgoing))
+  }
 
 class ConcatState extends TConcatState {
   string toString() { result = "ConcatState" }
 }
 
-<<<<<<< HEAD
-class ExecState extends DataFlow::FlowState {
+class ExecState extends TExecState {
   DataFlow::Node incoming;
   DataFlow::Node outgoing;
 
-  ExecState() {
-    this =
-      "ExecState (" + incoming.getLocation() + " | " + incoming + ", " + outgoing.getLocation() +
-        " | " + outgoing + ")" and
-    interestingConcatenation(pragma[only_bind_into](incoming), pragma[only_bind_into](outgoing))
-  }
-=======
-class ExecState extends TExecState {
-  DataFlow::Node fst;
-  DataFlow::Node snd;
-
-  ExecState() { this = TExecState(fst, snd) }
->>>>>>> 5c7f2ac7
+  ExecState() { this = TExecState(incoming, outgoing) }
 
   DataFlow::Node getIncomingNode() { result = incoming }
 
   DataFlow::Node getOutgoingNode() { result = outgoing }
 
   /** Holds if this is a possible `ExecState` for `sink`. */
-<<<<<<< HEAD
-  predicate isFeasibleForSink(DataFlow::Node sink) {
-    any(ExecStateConfiguration conf).hasFlow(outgoing, sink)
-  }
-=======
-  predicate isFeasibleForSink(DataFlow::Node sink) { ExecState::hasFlow(snd, sink) }
+  predicate isFeasibleForSink(DataFlow::Node sink) { ExecState::hasFlow(outgoing, sink) }
 
   string toString() { result = "ExecState" }
->>>>>>> 5c7f2ac7
 }
 
 predicate isSinkImpl(DataFlow::Node sink, Expr command, string callChain) {
@@ -103,7 +86,7 @@
   shellCommand(command, callChain)
 }
 
-predicate isSanitizerImpl(DataFlow::Node node) {
+predicate isBarrierImpl(DataFlow::Node node) {
   node.asExpr().getUnspecifiedType() instanceof IntegralType
   or
   node.asExpr().getUnspecifiedType() instanceof FloatingPointType
@@ -114,25 +97,12 @@
  * given sink. This avoids a cartesian product between all sinks and all `ExecState`s in
  * `ExecTaintConfiguration::isSink`.
  */
-<<<<<<< HEAD
-class ExecStateConfiguration extends TaintTracking2::Configuration {
-  ExecStateConfiguration() { this = "ExecStateConfiguration" }
+module ExecStateConfiguration implements DataFlow::ConfigSig {
+  predicate isSource(DataFlow::Node source) { any(ExecState state).getOutgoingNode() = source }
 
-  override predicate isSource(DataFlow::Node source) {
-    any(ExecState state).getOutgoingNode() = source
-  }
+  predicate isSink(DataFlow::Node sink) { isSinkImpl(sink, _, _) }
 
-  override predicate isSink(DataFlow::Node sink) { isSinkImpl(sink, _, _) }
-
-  override predicate isSanitizer(DataFlow::Node node) { isSanitizerImpl(node) }
-=======
-module ExecStateConfiguration implements DataFlow::ConfigSig {
-  predicate isSource(DataFlow::Node source) {
-    exists(ExecState state | state.getSndNode() = source)
-  }
-
-  predicate isSink(DataFlow::Node sink) { shellCommand(sinkAsArgumentIndirection(sink), _) }
->>>>>>> 5c7f2ac7
+  predicate isBarrier(DataFlow::Node node) { isBarrierImpl(node) }
 
   predicate isBarrierOut(DataFlow::Node node) {
     isSink(node) // Prevent duplicates along a call chain, since `shellCommand` will include wrappers
@@ -162,18 +132,9 @@
     state2.(ExecState).getOutgoingNode() = node2
   }
 
-<<<<<<< HEAD
-  override predicate isSanitizer(DataFlow::Node node) { isSanitizerImpl(node) }
-=======
-  predicate isBarrier(DataFlow::Node node, FlowState state) {
-    (
-      node.asInstruction().getResultType() instanceof IntegralType
-      or
-      node.asInstruction().getResultType() instanceof FloatingPointType
-    ) and
-    state instanceof ConcatState
-  }
->>>>>>> 5c7f2ac7
+  predicate isBarrier(DataFlow::Node node) { isBarrierImpl(node) }
+
+  predicate isBarrier(DataFlow::Node node, FlowState state) { none() }
 
   predicate isBarrierOut(DataFlow::Node node) {
     isSink(node, _) // Prevent duplicates along a call chain, since `shellCommand` will include wrappers
@@ -183,13 +144,8 @@
 module ExecTaint = TaintTracking::MakeWithState<ExecTaintConfiguration>;
 
 from
-<<<<<<< HEAD
-  ExecTaintConfiguration conf, DataFlow::PathNode sourceNode, DataFlow::PathNode sinkNode,
-  string taintCause, string callChain, DataFlow::Node concatResult, Expr command
-=======
   ExecTaint::PathNode sourceNode, ExecTaint::PathNode sinkNode, string taintCause, string callChain,
-  DataFlow::Node concatResult
->>>>>>> 5c7f2ac7
+  DataFlow::Node concatResult, Expr command
 where
   ExecTaint::hasFlowPath(sourceNode, sinkNode) and
   taintCause = sourceNode.getNode().(FlowSource).getSourceType() and
