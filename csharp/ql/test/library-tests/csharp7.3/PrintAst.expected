--- conflicted
+++ resolved
@@ -63,28 +63,16 @@
 #   19|     4: [BlockStmt] {...}
 #   20|       0: [LocalVariableDeclStmt] ... ...;
 #   20|         0: [LocalVariableDeclAndInitExpr] Span<Byte> buffer = ...
-<<<<<<< HEAD
-#   20|           -1: [TypeMention] Span<Byte>
-#   20|             1: [TypeMention] byte
-#   20|           0: [LocalVariableAccess] access to local variable buffer
-#   20|           1: [Stackalloc] array creation of type Span<Byte>
-#   20|             -1: [TypeMention] Span<Byte>
-=======
 #   20|           -1: [TypeMention] Span<byte>
 #   20|             1: [TypeMention] byte
 #   20|           0: [LocalVariableAccess] access to local variable buffer
 #   20|           1: [Stackalloc] array creation of type Span<Byte>
 #   20|             -1: [TypeMention] Span<byte>
->>>>>>> c9b50f3c
 #   20|               1: [TypeMention] byte
 #   20|             0: [IntLiteral] 10
 #   22|       1: [LocalVariableDeclStmt] ... ...;
 #   22|         0: [LocalVariableDeclAndInitExpr] Span<Int32> t = ...
-<<<<<<< HEAD
-#   22|           -1: [TypeMention] Span<Int32>
-=======
 #   22|           -1: [TypeMention] Span<int>
->>>>>>> c9b50f3c
 #   22|             1: [TypeMention] int
 #   22|           0: [LocalVariableAccess] access to local variable t
 #   22|           1: [OperatorCall] call to operator implicit conversion
