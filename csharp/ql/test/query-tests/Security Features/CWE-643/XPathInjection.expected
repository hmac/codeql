edges
| XPathInjection.cs:10:27:10:49 | access to property QueryString : NameValueCollection | XPathInjection.cs:16:33:16:33 | access to local variable s |
| XPathInjection.cs:10:27:10:49 | access to property QueryString : NameValueCollection | XPathInjection.cs:19:29:19:29 | access to local variable s |
| XPathInjection.cs:10:27:10:49 | access to property QueryString : NameValueCollection | XPathInjection.cs:28:20:28:20 | access to local variable s |
| XPathInjection.cs:10:27:10:49 | access to property QueryString : NameValueCollection | XPathInjection.cs:34:30:34:30 | access to local variable s |
| XPathInjection.cs:10:27:10:49 | access to property QueryString : NameValueCollection | XPathInjection.cs:40:21:40:21 | access to local variable s |
| XPathInjection.cs:10:27:10:49 | access to property QueryString : NameValueCollection | XPathInjection.cs:46:22:46:22 | access to local variable s |
| XPathInjection.cs:10:27:10:49 | access to property QueryString : NameValueCollection | XPathInjection.cs:52:21:52:21 | access to local variable s |
| XPathInjection.cs:11:27:11:49 | access to property QueryString : NameValueCollection | XPathInjection.cs:16:33:16:33 | access to local variable s |
| XPathInjection.cs:11:27:11:49 | access to property QueryString : NameValueCollection | XPathInjection.cs:19:29:19:29 | access to local variable s |
| XPathInjection.cs:11:27:11:49 | access to property QueryString : NameValueCollection | XPathInjection.cs:28:20:28:20 | access to local variable s |
| XPathInjection.cs:11:27:11:49 | access to property QueryString : NameValueCollection | XPathInjection.cs:34:30:34:30 | access to local variable s |
| XPathInjection.cs:11:27:11:49 | access to property QueryString : NameValueCollection | XPathInjection.cs:40:21:40:21 | access to local variable s |
| XPathInjection.cs:11:27:11:49 | access to property QueryString : NameValueCollection | XPathInjection.cs:46:22:46:22 | access to local variable s |
| XPathInjection.cs:11:27:11:49 | access to property QueryString : NameValueCollection | XPathInjection.cs:52:21:52:21 | access to local variable s |
nodes
| XPathInjection.cs:10:27:10:49 | access to property QueryString : NameValueCollection | semmle.label | access to property QueryString : NameValueCollection |
| XPathInjection.cs:11:27:11:49 | access to property QueryString : NameValueCollection | semmle.label | access to property QueryString : NameValueCollection |
| XPathInjection.cs:16:33:16:33 | access to local variable s | semmle.label | access to local variable s |
| XPathInjection.cs:19:29:19:29 | access to local variable s | semmle.label | access to local variable s |
| XPathInjection.cs:28:20:28:20 | access to local variable s | semmle.label | access to local variable s |
| XPathInjection.cs:34:30:34:30 | access to local variable s | semmle.label | access to local variable s |
| XPathInjection.cs:40:21:40:21 | access to local variable s | semmle.label | access to local variable s |
| XPathInjection.cs:46:22:46:22 | access to local variable s | semmle.label | access to local variable s |
| XPathInjection.cs:52:21:52:21 | access to local variable s | semmle.label | access to local variable s |
<<<<<<< HEAD
=======
subpaths
>>>>>>> c9b50f3c
#select
| XPathInjection.cs:16:33:16:33 | access to local variable s | XPathInjection.cs:10:27:10:49 | access to property QueryString : NameValueCollection | XPathInjection.cs:16:33:16:33 | access to local variable s | $@ flows to here and is used in an XPath expression. | XPathInjection.cs:10:27:10:49 | access to property QueryString | User-provided value |
| XPathInjection.cs:16:33:16:33 | access to local variable s | XPathInjection.cs:11:27:11:49 | access to property QueryString : NameValueCollection | XPathInjection.cs:16:33:16:33 | access to local variable s | $@ flows to here and is used in an XPath expression. | XPathInjection.cs:11:27:11:49 | access to property QueryString | User-provided value |
| XPathInjection.cs:19:29:19:29 | access to local variable s | XPathInjection.cs:10:27:10:49 | access to property QueryString : NameValueCollection | XPathInjection.cs:19:29:19:29 | access to local variable s | $@ flows to here and is used in an XPath expression. | XPathInjection.cs:10:27:10:49 | access to property QueryString | User-provided value |
| XPathInjection.cs:19:29:19:29 | access to local variable s | XPathInjection.cs:11:27:11:49 | access to property QueryString : NameValueCollection | XPathInjection.cs:19:29:19:29 | access to local variable s | $@ flows to here and is used in an XPath expression. | XPathInjection.cs:11:27:11:49 | access to property QueryString | User-provided value |
| XPathInjection.cs:28:20:28:20 | access to local variable s | XPathInjection.cs:10:27:10:49 | access to property QueryString : NameValueCollection | XPathInjection.cs:28:20:28:20 | access to local variable s | $@ flows to here and is used in an XPath expression. | XPathInjection.cs:10:27:10:49 | access to property QueryString | User-provided value |
| XPathInjection.cs:28:20:28:20 | access to local variable s | XPathInjection.cs:11:27:11:49 | access to property QueryString : NameValueCollection | XPathInjection.cs:28:20:28:20 | access to local variable s | $@ flows to here and is used in an XPath expression. | XPathInjection.cs:11:27:11:49 | access to property QueryString | User-provided value |
| XPathInjection.cs:34:30:34:30 | access to local variable s | XPathInjection.cs:10:27:10:49 | access to property QueryString : NameValueCollection | XPathInjection.cs:34:30:34:30 | access to local variable s | $@ flows to here and is used in an XPath expression. | XPathInjection.cs:10:27:10:49 | access to property QueryString | User-provided value |
| XPathInjection.cs:34:30:34:30 | access to local variable s | XPathInjection.cs:11:27:11:49 | access to property QueryString : NameValueCollection | XPathInjection.cs:34:30:34:30 | access to local variable s | $@ flows to here and is used in an XPath expression. | XPathInjection.cs:11:27:11:49 | access to property QueryString | User-provided value |
| XPathInjection.cs:40:21:40:21 | access to local variable s | XPathInjection.cs:10:27:10:49 | access to property QueryString : NameValueCollection | XPathInjection.cs:40:21:40:21 | access to local variable s | $@ flows to here and is used in an XPath expression. | XPathInjection.cs:10:27:10:49 | access to property QueryString | User-provided value |
| XPathInjection.cs:40:21:40:21 | access to local variable s | XPathInjection.cs:11:27:11:49 | access to property QueryString : NameValueCollection | XPathInjection.cs:40:21:40:21 | access to local variable s | $@ flows to here and is used in an XPath expression. | XPathInjection.cs:11:27:11:49 | access to property QueryString | User-provided value |
| XPathInjection.cs:46:22:46:22 | access to local variable s | XPathInjection.cs:10:27:10:49 | access to property QueryString : NameValueCollection | XPathInjection.cs:46:22:46:22 | access to local variable s | $@ flows to here and is used in an XPath expression. | XPathInjection.cs:10:27:10:49 | access to property QueryString | User-provided value |
| XPathInjection.cs:46:22:46:22 | access to local variable s | XPathInjection.cs:11:27:11:49 | access to property QueryString : NameValueCollection | XPathInjection.cs:46:22:46:22 | access to local variable s | $@ flows to here and is used in an XPath expression. | XPathInjection.cs:11:27:11:49 | access to property QueryString | User-provided value |
| XPathInjection.cs:52:21:52:21 | access to local variable s | XPathInjection.cs:10:27:10:49 | access to property QueryString : NameValueCollection | XPathInjection.cs:52:21:52:21 | access to local variable s | $@ flows to here and is used in an XPath expression. | XPathInjection.cs:10:27:10:49 | access to property QueryString | User-provided value |
| XPathInjection.cs:52:21:52:21 | access to local variable s | XPathInjection.cs:11:27:11:49 | access to property QueryString : NameValueCollection | XPathInjection.cs:52:21:52:21 | access to local variable s | $@ flows to here and is used in an XPath expression. | XPathInjection.cs:11:27:11:49 | access to property QueryString | User-provided value |<|MERGE_RESOLUTION|>--- conflicted
+++ resolved
@@ -23,10 +23,7 @@
 | XPathInjection.cs:40:21:40:21 | access to local variable s | semmle.label | access to local variable s |
 | XPathInjection.cs:46:22:46:22 | access to local variable s | semmle.label | access to local variable s |
 | XPathInjection.cs:52:21:52:21 | access to local variable s | semmle.label | access to local variable s |
-<<<<<<< HEAD
-=======
 subpaths
->>>>>>> c9b50f3c
 #select
 | XPathInjection.cs:16:33:16:33 | access to local variable s | XPathInjection.cs:10:27:10:49 | access to property QueryString : NameValueCollection | XPathInjection.cs:16:33:16:33 | access to local variable s | $@ flows to here and is used in an XPath expression. | XPathInjection.cs:10:27:10:49 | access to property QueryString | User-provided value |
 | XPathInjection.cs:16:33:16:33 | access to local variable s | XPathInjection.cs:11:27:11:49 | access to property QueryString : NameValueCollection | XPathInjection.cs:16:33:16:33 | access to local variable s | $@ flows to here and is used in an XPath expression. | XPathInjection.cs:11:27:11:49 | access to property QueryString | User-provided value |
