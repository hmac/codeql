--- conflicted
+++ resolved
@@ -12,16 +12,8 @@
 private import ExternalApi
 
 private predicate relevant(ExternalApi api) {
-<<<<<<< HEAD
-  api.isSupported() or
-  api instanceof FlowSummaryImpl::Public::NegativeSummarizedCallable
-=======
-  not api.isUninteresting() and
-  (
     api.isSupported() or
     api instanceof FlowSummaryImpl::Public::NeutralCallable
-  )
->>>>>>> 636d5e34
 }
 
 from string info, int usages
