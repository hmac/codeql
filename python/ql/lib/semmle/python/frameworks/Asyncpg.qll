--- conflicted
+++ resolved
@@ -11,7 +11,6 @@
 
 /** Provides models for the `asyncpg` PyPI package. */
 private module Asyncpg {
-<<<<<<< HEAD
   class AsyncpgModel extends ModelInput::TypeModelCsv {
     override predicate row(string row) {
       // package1;type1;package2;type2;path
@@ -21,7 +20,7 @@
           "asyncpg;ConnectionPool;asyncpg;;Member[create_pool].ReturnValue.Awaited",
           // a `Connection` that is created when
           // * - the result of `asyncpg.connect()` is awaited.
-          // * - the result of calling `aquire` on a `ConnectionPool` is awaited.
+          // * - the result of calling `acquire` on a `ConnectionPool` is awaited.
           "asyncpg;Connection;asyncpg;;Member[connect].ReturnValue.Awaited",
           "asyncpg;Connection;asyncpg;ConnectionPool;Member[acquire].ReturnValue.Awaited",
           // Creating an internal `~Connection` type that contains both `Connection` and `ConnectionPool`.
@@ -44,90 +43,6 @@
           // the `PreparedStatement` class in `asyncpg`.
           "asyncpg;Connection;Member[prepare].Argument[0,query:];sql-injection",
         ]
-=======
-  private import semmle.python.internal.Awaited
-
-  /** Gets a `ConnectionPool` that is created when the result of `asyncpg.create_pool()` is awaited. */
-  API::Node connectionPool() {
-    result = API::moduleImport("asyncpg").getMember("create_pool").getReturn().getAwaited()
-  }
-
-  /**
-   * Gets a `Connection` that is created when
-   * - the result of `asyncpg.connect()` is awaited.
-   * - the result of calling `acquire` on a `ConnectionPool` is awaited.
-   */
-  API::Node connection() {
-    result = API::moduleImport("asyncpg").getMember("connect").getReturn().getAwaited()
-    or
-    result = connectionPool().getMember("acquire").getReturn().getAwaited()
-  }
-
-  /** `Connection`s and `ConnectionPool`s provide some methods that execute SQL. */
-  class SqlExecutionOnConnection extends SqlExecution::Range, DataFlow::MethodCallNode {
-    string methodName;
-
-    SqlExecutionOnConnection() {
-      this = [connectionPool(), connection()].getMember(methodName).getACall() and
-      methodName in ["copy_from_query", "execute", "fetch", "fetchrow", "fetchval", "executemany"]
-    }
-
-    override DataFlow::Node getSql() {
-      methodName in ["copy_from_query", "execute", "fetch", "fetchrow", "fetchval"] and
-      result in [this.getArg(0), this.getArgByName("query")]
-      or
-      methodName = "executemany" and
-      result in [this.getArg(0), this.getArgByName("command")]
-    }
-  }
-
-  /** A model of `Connection` and `ConnectionPool`, which provide some methods that access the file system. */
-  class FileAccessOnConnection extends FileSystemAccess::Range, DataFlow::MethodCallNode {
-    string methodName;
-
-    FileAccessOnConnection() {
-      this = [connectionPool(), connection()].getMember(methodName).getACall() and
-      methodName in ["copy_from_query", "copy_from_table", "copy_to_table"]
-    }
-
-    // The path argument is keyword only.
-    override DataFlow::Node getAPathArgument() {
-      methodName in ["copy_from_query", "copy_from_table"] and
-      result = this.getArgByName("output")
-      or
-      methodName = "copy_to_table" and
-      result = this.getArgByName("source")
-    }
-  }
-
-  /**
-   * Provides models of the `PreparedStatement` class in `asyncpg`.
-   * `PreparedStatement`s are created when the result of calling `prepare(query)` on a connection is awaited.
-   * The result of calling `prepare(query)` is a `PreparedStatementFactory` and the argument, `query` needs to
-   * be tracked to the place where a `PreparedStatement` is created and then further to any executing methods.
-   * Hence the two type trackers.
-   */
-  module PreparedStatement {
-    class PreparedStatementConstruction extends SqlConstruction::Range, API::CallNode {
-      PreparedStatementConstruction() { this = connection().getMember("prepare").getACall() }
-
-      override DataFlow::Node getSql() { result = this.getParameter(0, "query").getARhs() }
-    }
-
-    class PreparedStatementExecution extends SqlExecution::Range, API::CallNode {
-      PreparedStatementConstruction prepareCall;
-
-      PreparedStatementExecution() {
-        this =
-          prepareCall
-              .getReturn()
-              .getAwaited()
-              .getMember(["executemany", "fetch", "fetchrow", "fetchval"])
-              .getACall()
-      }
-
-      override DataFlow::Node getSql() { result = prepareCall.getSql() }
->>>>>>> fcb3b82b
     }
   }
 
