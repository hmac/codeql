/**
 * Provides an implementation of  _API graphs_, which are an abstract representation of the API
 * surface used and/or defined by a code base.
 *
 * The nodes of the API graph represent definitions and uses of API components. The edges are
 * directed and labeled; they specify how the components represented by nodes relate to each other.
 */

// Importing python under the `py` namespace to avoid importing `CallNode` from `Flow.qll` and thereby having a naming conflict with `API::CallNode`.
private import python as PY
import semmle.python.dataflow.new.DataFlow
private import semmle.python.internal.CachedStages

/**
 * Provides classes and predicates for working with the API boundary between the current
 * codebase and external libraries.
 *
 * See `API::Node` for more in-depth documentation.
 */
module API {
  /**
   * A node in the API graph, representing a value that has crossed the boundary between this
   * codebase and an external library (or in general, any external codebase).
   *
   * ### Basic usage
   *
   * API graphs are typically used to identify "API calls", that is, calls to an external function
   * whose implementation is not necessarily part of the current codebase.
   *
   * The most basic use of API graphs is typically as follows:
   * 1. Start with `API::moduleImport` for the relevant library.
   * 2. Follow up with a chain of accessors such as `getMember` describing how to get to the relevant API function.
   * 3. Map the resulting API graph nodes to data-flow nodes, using `asSource` or `asSink`.
   *
   * For example, a simplified way to get the first argument of a call to `json.dumps` would be
   * ```ql
   * API::moduleImport("json").getMember("dumps").getParameter(0).asSink()
   * ```
   *
   * The most commonly used accessors are `getMember`, `getParameter`, and `getReturn`.
   *
   * ### API graph nodes
   *
   * There are two kinds of nodes in the API graphs, distinguished by who is "holding" the value:
   * - **Use-nodes** represent values held by the current codebase, which came from an external library.
   *   (The current codebase is "using" a value that came from the library).
   * - **Def-nodes** represent values held by the external library, which came from this codebase.
   *   (The current codebase "defines" the value seen by the library).
   *
   * API graph nodes are associated with data-flow nodes in the current codebase.
   * (API graphs are designed to work when external libraries are not part of the database,
   * so we do not associate with concrete data-flow nodes from the external library).
   * - **Use-nodes** are associated with data-flow nodes where a value enters the current codebase,
   *   such as the return value of a call to an external function.
   * - **Def-nodes** are associated with data-flow nodes where a value leaves the current codebase,
   *   such as an argument passed in a call to an external function.
   *
   *
   * ### Access paths and edge labels
   *
   * Nodes in the API graph are associated with a set of access paths, describing a series of operations
   * that may be performed to obtain that value.
   *
   * For example, the access path `API::moduleImport("json").getMember("dumps")` represents the action of
   * importing `json` and then accessing the member `dumps` on the resulting object.
   *
   * Each edge in the graph is labelled by such an "operation". For an edge `A->B`, the type of the `A` node
   * determines who is performing the operation, and the type of the `B` node determines who ends up holding
   * the result:
   * - An edge starting from a use-node describes what the current codebase is doing to a value that
   *   came from a library.
   * - An edge starting from a def-node describes what the external library might do to a value that
   *   came from the current codebase.
   * - An edge ending in a use-node means the result ends up in the current codebase (at its associated data-flow node).
   * - An edge ending in a def-node means the result ends up in external code (its associated data-flow node is
   *   the place where it was "last seen" in the current codebase before flowing out)
   *
   * Because the implementation of the external library is not visible, it is not known exactly what operations
   * it will perform on values that flow there. Instead, the edges starting from a def-node are operations that would
   * lead to an observable effect within the current codebase; without knowing for certain if the library will actually perform
   * those operations. (When constructing these edges, we assume the library is somewhat well-behaved).
   *
   * For example, given this snippet:
   * ```python
   * import foo
   * foo.bar(lambda x: doSomething(x))
   * ```
   * A callback is passed to the external function `foo.bar`. We can't know if `foo.bar` will actually invoke this callback.
   * But _if_ the library should decide to invoke the callback, then a value will flow into the current codebase via the `x` parameter.
   * For that reason, an edge is generated representing the argument-passing operation that might be performed by `foo.bar`.
   * This edge is going from the def-node associated with the callback to the use-node associated with the parameter `x`.
   */
  class Node extends Impl::TApiNode {
    /**
     * Gets a data-flow node where this value may flow after entering the current codebase.
     *
     * This is similar to `asSource()` but additionally includes nodes that are transitively reachable by data flow.
     * See `asSource()` for examples.
     */
    DataFlow::Node getAValueReachableFromSource() {
      exists(DataFlow::LocalSourceNode src | Impl::use(this, src) |
        Impl::trackUseNode(src).flowsTo(result)
      )
    }

    /**
     * Gets a data-flow node where this value leaves the current codebase and flows into an
     * external library (or in general, any external codebase).
     *
     * Concretely, this is either an argument passed to a call to external code,
     * or the right-hand side of an attribute write on an object flowing into such a call.
     *
     * For example:
     * ```python
     * import foo
     *
     * # 'x' is matched by API::moduleImport("foo").getMember("bar").getParameter(0).asSink()
     * foo.bar(x)
     *
     * # 'x' is matched by API::moduleImport("foo").getMember("bar").getParameter(0).getMember("prop").asSink()
     * obj.prop = x
     * foo.bar(obj);
     * ```
     *
     * This predicate does not include nodes transitively reaching the sink by data flow;
     * use `getAValueReachingSink` for that.
     */
    DataFlow::Node asSink() { Impl::rhs(this, result) }

    /**
     * Gets a data-flow node that transitively flows to an external library (or in general, any external codebase).
     *
     * This is similar to `asSink()` but additionally includes nodes that transitively reach a sink by data flow.
     * See `asSink()` for examples.
     */
    DataFlow::Node getAValueReachingSink() { result = Impl::trackDefNode(this.asSink()) }

    /**
     * Gets a data-flow node where this value enters the current codebase.
     *
     * For example:
     * ```python
     * # API::moduleImport("re").asSource()
     * import re
     *
     * # API::moduleImport("re").getMember("escape").asSource()
     * re.escape
     *
     * # API::moduleImport("re").getMember("escape").getReturn().asSource()
     * re.escape()
     * ```
     *
     * This predicate does not include nodes transitively reachable by data flow;
     * use `getAValueReachableFromSource` for that.
     */
    DataFlow::LocalSourceNode asSource() { Impl::use(this, result) }

    /** DEPRECATED. This predicate has been renamed to `getAValueReachableFromSource()`. */
    deprecated DataFlow::Node getAUse() { result = this.getAValueReachableFromSource() }

    /** DEPRECATED. This predicate has been renamed to `asSource()`. */
    deprecated DataFlow::LocalSourceNode getAnImmediateUse() { result = this.asSource() }

    /** DEPRECATED. This predicate has been renamed to `asSink()`. */
    deprecated DataFlow::Node getARhs() { result = this.asSink() }

    /** DEPRECATED. This predicate has been renamed to `getAValueReachingSink()`. */
    deprecated DataFlow::Node getAValueReachingRhs() { result = this.getAValueReachingSink() }

    /**
     * Gets a call to the function represented by this API component.
     */
    CallNode getACall() { result = this.getReturn().asSource() }

    /**
     * Gets a node representing member `m` of this API component.
     *
     * For example, a member can be:
     *
     * - A submodule of a module
     * - An attribute of an object
     */
    bindingset[m]
    bindingset[result]
    Node getMember(string m) { result = this.getASuccessor(Label::member(m)) }

    /**
     * Gets a node representing a member of this API component where the name of the member is
     * not known statically.
     */
    Node getUnknownMember() { result = this.getASuccessor(Label::unknownMember()) }

    /**
     * Gets a node representing a member of this API component where the name of the member may
     * or may not be known statically.
     */
    Node getAMember() {
      result = this.getASuccessor(Label::member(_)) or
      result = this.getUnknownMember()
    }

    /**
     * Gets a node representing the result of the function represented by this node.
     *
     * This predicate may have multiple results when there are multiple invocations of this API component.
     * Consider using `getACall()` if there is a need to distinguish between individual calls.
     */
    Node getReturn() { result = this.getASuccessor(Label::return()) }

    /**
     * Gets a node representing the `i`th parameter of the function represented by this node.
     *
     * This predicate may have multiple results when there are multiple invocations of this API component.
     * Consider using `getAnInvocation()` if there is a need to distingiush between individual calls.
     */
    Node getParameter(int i) { result = this.getASuccessor(Label::parameter(i)) }

    /**
     * Gets the node representing the keyword parameter `name` of the function represented by this node.
     *
     * This predicate may have multiple results when there are multiple invocations of this API component.
     * Consider using `getAnInvocation()` if there is a need to distingiush between individual calls.
     */
    Node getKeywordParameter(string name) {
      result = this.getASuccessor(Label::keywordParameter(name))
    }

    /** Gets the node representing the self parameter */
    Node getSelfParameter() { result = this.getASuccessor(Label::selfParameter()) }

    /**
     * Gets the number of parameters of the function represented by this node.
     */
    int getNumParameter() { result = max(int s | exists(this.getParameter(s))) + 1 }

    /**
     * Gets a node representing a subclass of the class represented by this node.
     */
    Node getASubclass() { result = this.getASuccessor(Label::subclass()) }

    /**
     * Gets a node representing the result from awaiting this node.
     */
    Node getAwaited() { result = this.getASuccessor(Label::await()) }

    /**
     * Gets a string representation of the lexicographically least among all shortest access paths
     * from the root to this node.
     */
    string getPath() {
      result = min(string p | p = this.getAPath(Impl::distanceFromRoot(this)) | p)
    }

    /**
     * Gets a node such that there is an edge in the API graph between this node and the other
     * one, and that edge is labeled with `lbl`.
     */
    Node getASuccessor(Label::ApiLabel lbl) { Impl::edge(this, lbl, result) }

    /**
     * Gets a node such that there is an edge in the API graph between that other node and
     * this one, and that edge is labeled with `lbl`
     */
    Node getAPredecessor(Label::ApiLabel lbl) { this = result.getASuccessor(lbl) }

    /**
     * Gets a node such that there is an edge in the API graph between this node and the other
     * one.
     */
    Node getAPredecessor() { result = this.getAPredecessor(_) }

    /**
     * Gets a node such that there is an edge in the API graph between that other node and
     * this one.
     */
    Node getASuccessor() { result = this.getASuccessor(_) }

    /**
     * Gets the data-flow node that gives rise to this node, if any.
     */
    DataFlow::Node getInducingNode() { this = Impl::MkUse(result) or this = Impl::MkDef(result) }

    /**
     * Holds if this element is at the specified location.
     * The location spans column `startcolumn` of line `startline` to
     * column `endcolumn` of line `endline` in file `filepath`.
     * For more information, see
     * [Locations](https://codeql.github.com/docs/writing-codeql-queries/providing-locations-in-codeql-queries/).
     */
    predicate hasLocationInfo(
      string filepath, int startline, int startcolumn, int endline, int endcolumn
    ) {
      this.getInducingNode().hasLocationInfo(filepath, startline, startcolumn, endline, endcolumn)
      or
      // For nodes that do not have a meaningful location, `path` is the empty string and all other
      // parameters are zero.
      not exists(this.getInducingNode()) and
      filepath = "" and
      startline = 0 and
      startcolumn = 0 and
      endline = 0 and
      endcolumn = 0
    }

    /**
     * Gets a textual representation of this element.
     */
    abstract string toString();

    /**
     * Gets a path of the given `length` from the root to this node.
     */
    private string getAPath(int length) {
      this instanceof Impl::MkRoot and
      length = 0 and
      result = ""
      or
      exists(Node pred, Label::ApiLabel lbl, string predpath |
        Impl::edge(pred, lbl, this) and
        predpath = pred.getAPath(length - 1) and
        exists(string dot | if length = 1 then dot = "" else dot = "." |
          result = predpath + dot + lbl and
          // avoid producing strings longer than 1MB
          result.length() < 1000 * 1000
        )
      ) and
      length in [1 .. Impl::distanceFromRoot(this)]
    }

    /** Gets the shortest distance from the root to this node in the API graph. */
    int getDepth() { result = Impl::distanceFromRoot(this) }
  }

  /** The root node of an API graph. */
  class Root extends Node, Impl::MkRoot {
    override string toString() { result = "root" }
  }

  /** A node corresponding to the use of an API component. */
  class Use extends Node, Impl::TUse {
    override string toString() {
      exists(string type |
        this = Impl::MkUse(_) and type = "Use "
        or
        this = Impl::MkModuleImport(_) and type = "ModuleImport "
      |
        result = type + this.getPath()
        or
        not exists(this.getPath()) and result = type + "with no path"
      )
    }
  }

  /** A node corresponding to the rhs of an API component. */
  class Def extends Node, Impl::TDef {
    override string toString() {
      exists(string type | this = Impl::MkDef(_) and type = "Def " |
        result = type + this.getPath()
        or
        not exists(this.getPath()) and result = type + "with no path"
      )
    }
  }

  /** Gets the root node. */
  Root root() { any() }

  /**
   * Gets a node corresponding to an import of module `m`.
   *
   * Note: You should only use this predicate for top level modules. If you want nodes corresponding to a submodule,
   * you should use `.getMember` on the parent module. For example, for nodes corresponding to the module `foo.bar`,
   * use `moduleImport("foo").getMember("bar")`.
   */
  Node moduleImport(string m) {
    result = Impl::MkModuleImport(m) and
    // restrict `moduleImport` so it will never give results for a dotted name. Note
    // that we cannot move this logic to the `MkModuleImport` construction, since we
    // need the intermediate API graph nodes for the prefixes in `import foo.bar.baz`.
    not m.matches("%.%")
  }

  /**
   * Holds if an import of module `m` exists.
   *
   * This is determined without referring to `Node`,
   * allowing this predicate to be used in a negative
   * context when constructing new nodes.
   */
  predicate moduleImportExists(string m) {
    Impl::isImported(m) and
    // restrict `moduleImport` so it will never give results for a dotted name. Note
    // that we cannot move this logic to the `MkModuleImport` construction, since we
    // need the intermediate API graph nodes for the prefixes in `import foo.bar.baz`.
    not m.matches("%.%")
  }

  /** Gets a node corresponding to the built-in with the given name, if any. */
  Node builtin(string n) { result = moduleImport("builtins").getMember(n) }

  /**
   * An `CallCfgNode` that is connected to the API graph.
   *
   * Can be used to reason about calls to an external API in which the correlation between
   * parameters and/or return values must be retained.
   *
   * The member predicates `getParameter`, `getKeywordParameter`, `getReturn`, and `getInstance` mimic
   * the corresponding predicates from `API::Node`. These are guaranteed to exist and be unique to this call.
   */
  class CallNode extends DataFlow::CallCfgNode {
    API::Node callee;

    CallNode() { this = callee.getReturn().asSource() }

    /** Gets the API node for the `i`th parameter of this invocation. */
    pragma[nomagic]
    Node getParameter(int i) {
      result = callee.getParameter(i) and
      result = this.getAParameterCandidate(i)
    }

    /**
     * Gets an API node where a RHS of the node is the `i`th argument to this call.
     */
    pragma[noinline]
    private Node getAParameterCandidate(int i) { result.asSink() = this.getArg(i) }

    /** Gets the API node for a parameter of this invocation. */
    Node getAParameter() { result = this.getParameter(_) }

    /** Gets the object that this method-call is being called on, if this is a method-call */
    Node getSelfParameter() {
      result.asSink() = this.(DataFlow::MethodCallNode).getObject() and
      result = callee.getSelfParameter()
    }

    /** Gets the API node for the keyword parameter `name` of this invocation. */
    Node getKeywordParameter(string name) {
      result = callee.getKeywordParameter(name) and
      result = this.getAKeywordParameterCandidate(name)
    }

    /** Gets the API node for the parameter that has index `i` or has keyword `name`. */
    bindingset[i, name]
    Node getParameter(int i, string name) {
      result = this.getParameter(i)
      or
      result = this.getKeywordParameter(name)
    }

    pragma[noinline]
    private Node getAKeywordParameterCandidate(string name) {
      result.asSink() = this.getArgByName(name)
    }

    /** Gets the API node for the return value of this call. */
    Node getReturn() {
      result = callee.getReturn() and
      result.asSource() = this
    }

    /**
     * Gets the number of positional arguments of this call.
     *
     * Note: This is used for `WithArity[<n>]` in modeling-as-data, where we thought
     * including keyword arguments didn't make much sense.
     */
    int getNumArgument() { result = count(this.getArg(_)) }
  }

  /**
   * Provides the actual implementation of API graphs, cached for performance.
   *
   * Ideally, we'd like nodes to correspond to (global) access paths, with edge labels
   * corresponding to extending the access path by one element. We also want to be able to map
   * nodes to their definitions and uses in the data-flow graph, and this should happen modulo
   * (inter-procedural) data flow.
   *
   * This, however, is not easy to implement, since access paths can have unbounded length
   * and we need some way of recognizing cycles to avoid non-termination. Unfortunately, expressing
   * a condition like "this node hasn't been involved in constructing any predecessor of
   * this node in the API graph" without negative recursion is tricky.
   *
   * So instead most nodes are directly associated with a data-flow node, representing
   * either a use or a definition of an API component. This ensures that we only have a finite
   * number of nodes. However, we can now have multiple nodes with the same access
   * path, which are essentially indistinguishable for a client of the API.
   *
   * On the other hand, a single node can have multiple access paths (which is, of
   * course, unavoidable). We pick as canonical the alphabetically least access path with
   * shortest length.
   */
  cached
  private module Impl {
    /*
     * Modeling imports is slightly tricky because of the way we handle dotted name imports in our
     * libraries. In dotted imports such as
     *
     * ```python
     * import foo.bar.baz as fbb
     * from foo.bar.baz import quux as fbbq
     * ```
     *
     * the dotted name is simply represented as a string. We would like `fbb.quux` and `fbbq` to
     * be represented as API graph nodes with the following path:
     *
     * ```ql
     * moduleImport("foo").getMember("bar").getMember("baz").getMember("quux")
     * ```
     *
     * To do this, we produce an API graph node for each dotted name prefix we find in the set of
     * imports. Thus, for the above two imports, we would get nodes for
     *
     * ```python
     * foo
     * foo.bar
     * foo.bar.baz
     * ```
     *
     * Only the first of these can act as the beginning of a path (and become a
     * `moduleImport`-labeled edge from the global root node).
     *
     * (Using prefixes rather than simply `foo`, `bar`, and `baz` is important. We don't want
     * potential crosstalk between `foo.bar.baz` and `ham.bar.eggs`.)
     *
     * We then add `getMember` edges between these prefixes: `foo` steps to `foo.bar` via an edge
     * labeled `getMember("bar")` and so on.
     *
     * When we then see `import foo.bar.baz as fbb`, the data-flow node `fbb` gets marked as a use
     * of the API graph node corresponding to the prefix `foo.bar.baz`. Because of the edges leading to
     * this node, it is reachable via `moduleImport("foo").getMember("bar").getMember("baz")` and
     * thus `fbb.quux` is reachable via the path mentioned above.
     *
     * When we see `from foo.bar.baz import quux as fbbq` a similar thing happens. First, `foo.bar.baz`
     * is seen as a use of the API graph node as before. Then `import quux as fbbq` is seen as
     * a member lookup of `quux` on the API graph node for `foo.bar.baz`, and then finally the
     * data-flow node `fbbq` is marked as a use of the same path mentioned above.
     *
     * Finally, in a non-aliased import such as
     *
     * ```python
     * import foo.bar.baz
     * ```
     *
     * we only consider this as a definition of the name `foo` (thus making it a use of the corresponding
     * API graph node for the prefix `foo`), in accordance with the usual semantics of Python.
     */

    private import semmle.python.internal.Awaited

    cached
    newtype TApiNode =
      /** The root of the API graph. */
      MkRoot() or
      /** An abstract representative for imports of the module called `name`. */
      MkModuleImport(string name) {
        // Ignore the following module name for Python 2, as we alias `__builtin__` to `builtins` elsewhere
        (name != "__builtin__" or PY::major_version() = 3) and
        (
          imports(_, name)
          or
          // When we `import foo.bar.baz` we want to create API graph nodes also for the prefixes
          // `foo` and `foo.bar`:
          name = any(PY::ImportExpr e | not e.isRelative()).getAnImportedModuleName()
        )
        or
        // The `builtins` module should always be implicitly available
        name = "builtins"
      } or
      /** A use of an API member at the node `nd`. */
      MkUse(DataFlow::Node nd) { use(_, _, nd) } or
      MkDef(DataFlow::Node nd) { rhs(_, _, nd) }

    class TUse = MkModuleImport or MkUse;

    class TDef = MkDef;

    /**
     * Holds if the dotted module name `sub` refers to the `member` member of `base`.
     *
     * For instance, `prefix_member("foo.bar", "baz", "foo.bar.baz")` would hold.
     */
    cached
    predicate prefix_member(TApiNode base, string member, TApiNode sub) {
      exists(string sub_str, string regexp |
        regexp = "(.+)[.]([^.]+)" and
        base = MkModuleImport(sub_str.regexpCapture(regexp, 1)) and
        member = sub_str.regexpCapture(regexp, 2) and
        sub = MkModuleImport(sub_str)
      )
    }

    /**
     * Holds if `imp` is a data-flow node inside an import statement that refers to a module by the
     * name `name`.
     *
     * Ignores relative imports, such as `from ..foo.bar import baz`.
     */
    private predicate imports(DataFlow::CfgNode imp, string name) {
      exists(PY::ImportExprNode iexpr |
        imp.getNode() = iexpr and
        not iexpr.getNode().isRelative() and
        name = iexpr.getNode().getImportedModuleName()
      )
    }

    /**
     * Holds is them module `name` is imported.
     *
     * This is determined syntactically.
     */
    cached
    predicate isImported(string name) {
      // Ignore the following module name for Python 2, as we alias `__builtin__` to `builtins` elsewhere
      (name != "__builtin__" or PY::major_version() = 3) and
      (
        exists(PY::ImportExpr iexpr |
          not iexpr.isRelative() and
          name = iexpr.getImportedModuleName()
        )
        or
        // When we `import foo.bar.baz` we want to create API graph nodes also for the prefixes
        // `foo` and `foo.bar`:
        name = any(PY::ImportExpr e | not e.isRelative()).getAnImportedModuleName()
      )
      or
      // The `builtins` module should always be implicitly available
      name = "builtins"
    }

    private import semmle.python.dataflow.new.internal.Builtins
    private import semmle.python.dataflow.new.internal.ImportStar

    /**
     * Gets the API graph node for all modules imported with `from ... import *` inside the scope `s`.
     *
     * For example, given
     *
     * ```python
     * from foo.bar import *
     * ```
     *
     * this would be the API graph node with the path
     *
     * `moduleImport("foo").getMember("bar")`
     */
    private TApiNode potential_import_star_base(PY::Scope s) {
      exists(DataFlow::Node n |
        n.(DataFlow::CfgNode).getNode() = ImportStar::potentialImportStarBase(s) and
        use(result, n)
      )
    }

    /**
     * Holds if `rhs` is the right-hand side of a definition of a node that should have an
     * incoming edge from `base` labeled `lbl` in the API graph.
     */
    cached
    predicate rhs(TApiNode base, Label::ApiLabel lbl, DataFlow::Node rhs) {
      exists(DataFlow::Node def, DataFlow::LocalSourceNode pred |
        rhs(base, def) and pred = trackDefNode(def)
      |
        // from `x` to a definition of `x.prop`
        exists(DataFlow::AttrWrite aw | aw = pred.getAnAttributeWrite() |
          lbl = Label::memberFromRef(aw) and
          rhs = aw.getValue()
        )
        or
        // TODO: I had expected `DataFlow::AttrWrite` to contain the attribute writes from a dict, that's how JS works.
        exists(PY::Dict dict, PY::KeyValuePair item |
          dict = pred.(DataFlow::ExprNode).getNode().getNode() and
          dict.getItem(_) = item and
          lbl = Label::member(item.getKey().(PY::StrConst).getS()) and
          rhs.(DataFlow::ExprNode).getNode().getNode() = item.getValue()
        )
        or
        exists(PY::CallableExpr fn | fn = pred.(DataFlow::ExprNode).getNode().getNode() |
          not fn.getInnerScope().isAsync() and
          lbl = Label::return() and
          exists(PY::Return ret |
            rhs.(DataFlow::ExprNode).getNode().getNode() = ret.getValue() and
            ret.getScope() = fn.getInnerScope()
          )
        )
      )
      or
      argumentPassing(base, lbl, rhs)
      or
      exists(DataFlow::LocalSourceNode src, DataFlow::AttrWrite aw |
        use(base, src) and aw = trackUseNode(src).getAnAttributeWrite() and rhs = aw.getValue()
      |
        lbl = Label::memberFromRef(aw)
      )
    }

    /**
     * Holds if `ref` is a use of a node that should have an incoming edge from `base` labeled
     * `lbl` in the API graph.
     */
    cached
    predicate use(TApiNode base, Label::ApiLabel lbl, DataFlow::Node ref) {
      exists(DataFlow::LocalSourceNode src, DataFlow::LocalSourceNode pred |
        // First, we find a predecessor of the node `ref` that we want to determine. The predecessor
        // is any node that is a type-tracked use of a data flow node (`src`), which is itself a
        // reference to the API node `base`. Thus, `pred` and `src` both represent uses of `base`.
        //
        // Once we have identified the predecessor, we define its relation to the successor `ref` as
        // well as the label on the edge from `pred` to `ref`. This label describes the nature of
        // the relationship between `pred` and `ref`.
        use(base, src) and pred = trackUseNode(src)
      |
        // Referring to an attribute on a node that is a use of `base`:
        lbl = Label::memberFromRef(ref) and
        ref = pred.getAnAttributeRead()
        or
        // Calling a node that is a use of `base`
        lbl = Label::return() and
        ref = pred.getACall()
        or
        // Subclassing a node
        lbl = Label::subclass() and
<<<<<<< HEAD
        exists(DataFlow::Node superclass | pred.flowsTo(superclass) |
          ref.(DataFlow::ExprNode).getNode().getNode().(PY::ClassExpr).getABase() =
            superclass.(DataFlow::ExprNode).getNode().getNode()
=======
        exists(PY::ClassExpr clsExpr, DataFlow::Node superclass | pred.flowsTo(superclass) |
          clsExpr.getABase() = superclass.asExpr() and
          // Potentially a class decorator could do anything, but we assume they are
          // "benign" and let subclasses edges flow through anyway.
          // see example in https://github.com/django/django/blob/c2250cfb80e27cdf8d098428824da2800a18cadf/tests/auth_tests/test_views.py#L40-L46
          (
            ref.asExpr() = clsExpr
            or
            ref.asExpr() = clsExpr.getADecoratorCall()
          )
>>>>>>> b541103b
        )
        or
        // awaiting
        exists(DataFlow::Node awaitedValue |
          lbl = Label::await() and
          ref = awaited(awaitedValue) and
          pred.flowsTo(awaitedValue)
        )
      )
      or
      exists(DataFlow::Node def, PY::CallableExpr fn |
        rhs(base, def) and fn = trackDefNode(def).(DataFlow::ExprNode).getNode().getNode()
      |
        exists(int i, int offset |
          if exists(PY::Parameter p | p = fn.getInnerScope().getAnArg() and p.isSelf())
          then offset = 1
          else offset = 0
        |
          lbl = Label::parameter(i - offset) and
          ref.(DataFlow::ExprNode).getNode().getNode() = fn.getInnerScope().getArg(i)
        )
        or
        exists(string name, PY::Parameter param |
          lbl = Label::keywordParameter(name) and
          param = fn.getInnerScope().getArgByName(name) and
          not param.isSelf() and
          ref.(DataFlow::ExprNode).getNode().getNode() = param
        )
        or
        lbl = Label::selfParameter() and
        ref.(DataFlow::ExprNode).getNode().getNode() =
          any(PY::Parameter p | p = fn.getInnerScope().getAnArg() and p.isSelf())
      )
      or
      // Built-ins, treated as members of the module `builtins`
      base = MkModuleImport("builtins") and
      lbl = Label::member(any(string name | ref = Builtins::likelyBuiltin(name)))
      or
      // Unknown variables that may belong to a module imported with `import *`
      exists(PY::Scope s |
        base = potential_import_star_base(s) and
        lbl =
          Label::member(any(string name |
              ImportStar::namePossiblyDefinedInImportStar(ref.(DataFlow::CfgNode).getNode(), name, s)
            ))
      )
    }

    /**
     * Holds if `ref` is a use of node `nd`.
     */
    cached
    predicate use(TApiNode nd, DataFlow::Node ref) {
      exists(string name |
        nd = MkModuleImport(name) and
        imports(ref, name)
      )
      or
      // Ensure the Python 2 `__builtin__` module gets the name of the Python 3 `builtins` module.
      PY::major_version() = 2 and
      nd = MkModuleImport("builtins") and
      imports(ref, "__builtin__")
      or
      nd = MkUse(ref)
    }

    /**
     * Gets a data-flow node to which `src`, which is a use of an API-graph node, flows.
     *
     * The flow from `src` to that node may be inter-procedural.
     */
    private DataFlow::TypeTrackingNode trackUseNode(
      DataFlow::LocalSourceNode src, DataFlow::TypeTracker t
    ) {
      t.start() and
      use(_, src) and
      result = src
      or
      exists(DataFlow::TypeTracker t2 | result = trackUseNode(src, t2).track(t2, t))
    }

    /**
     * Holds if `arg` is passed as an argument to a use of `base`.
     *
     * `lbl` is represents which parameter of the function was passed. Either a numbered parameter, or a keyword parameter.
     */
    private predicate argumentPassing(TApiNode base, Label::ApiLabel lbl, DataFlow::Node arg) {
      exists(DataFlow::Node use, DataFlow::LocalSourceNode pred |
        use(base, use) and pred = trackUseNode(use)
      |
        exists(int i |
          lbl = Label::parameter(i) and
          arg = pred.getACall().getArg(i)
        )
        or
        exists(string name | lbl = Label::keywordParameter(name) |
          arg = pred.getACall().getArgByName(name)
        )
        or
        lbl = Label::selfParameter() and
        arg = pred.getACall().(DataFlow::MethodCallNode).getObject()
      )
    }

    /**
     * Gets a node that inter-procedurally flows into `nd`, which is a definition of some node.
     */
    cached
    DataFlow::LocalSourceNode trackDefNode(DataFlow::Node nd) {
      result = trackDefNode(nd, DataFlow::TypeBackTracker::end())
    }

    private DataFlow::LocalSourceNode trackDefNode(DataFlow::Node nd, DataFlow::TypeBackTracker t) {
      t.start() and
      rhs(_, nd) and
      result = nd.getALocalSource()
      or
      exists(DataFlow::TypeBackTracker t2 | result = trackDefNode(nd, t2).backtrack(t2, t))
    }

    /**
     * Gets a data-flow node to which `src`, which is a use of an API-graph node, flows.
     *
     * The flow from `src` to that node may be inter-procedural.
     */
    cached
    DataFlow::LocalSourceNode trackUseNode(DataFlow::LocalSourceNode src) {
      Stages::TypeTracking::ref() and
      result = trackUseNode(src, DataFlow::TypeTracker::end()) and
      result instanceof DataFlow::ExprNode
    }

    /**
     * Holds if `rhs` is the right-hand side of a definition of node `nd`.
     */
    cached
    predicate rhs(TApiNode nd, DataFlow::Node rhs) { nd = MkDef(rhs) }

    /**
     * Holds if there is an edge from `pred` to `succ` in the API graph that is labeled with `lbl`.
     */
    cached
    predicate edge(TApiNode pred, Label::ApiLabel lbl, TApiNode succ) {
      /* There's an edge from the root node for each imported module. */
      exists(string m |
        pred = MkRoot() and
        lbl = Label::mod(m) and
        succ = MkModuleImport(m) and
        // Only allow undotted names to count as base modules.
        not m.matches("%.%")
      )
      or
      /* Step from the dotted module name `foo.bar` to `foo.bar.baz` along an edge labeled `baz` */
      exists(string member |
        prefix_member(pred, member, succ) and
        lbl = Label::member(member)
      )
      or
      /* Every node that is a use of an API component is itself added to the API graph. */
      exists(DataFlow::LocalSourceNode ref |
        use(pred, lbl, ref) and
        succ = MkUse(ref)
      )
      or
      exists(DataFlow::Node rhs |
        rhs(pred, lbl, rhs) and
        succ = MkDef(rhs)
      )
    }

    /**
     * Holds if there is an edge from `pred` to `succ` in the API graph.
     */
    private predicate edge(TApiNode pred, TApiNode succ) { edge(pred, _, succ) }

    /** Gets the shortest distance from the root to `nd` in the API graph. */
    cached
    int distanceFromRoot(TApiNode nd) = shortestDistances(MkRoot/0, edge/2)(_, nd, result)
  }

  /** Provides classes modeling the various edges (labels) in the API graph. */
  module Label {
    /** A label in the API-graph */
    class ApiLabel extends TLabel {
      /** Gets a string representation of this label. */
      string toString() { result = "???" }
    }

    private import LabelImpl

    private module LabelImpl {
      private import semmle.python.dataflow.new.internal.Builtins
      private import semmle.python.dataflow.new.internal.ImportStar

      newtype TLabel =
        MkLabelModule(string mod) {
          exists(Impl::MkModuleImport(mod)) and
          not mod.matches("%.%") // only top level modules count as base modules
        } or
        MkLabelMember(string member) {
          member = any(DataFlow::AttrRef pr).getAttributeName() or
          exists(Builtins::likelyBuiltin(member)) or
          ImportStar::namePossiblyDefinedInImportStar(_, member, _) or
          Impl::prefix_member(_, member, _) or
          member = any(PY::Dict d).getAnItem().(PY::KeyValuePair).getKey().(PY::StrConst).getS()
        } or
        MkLabelUnknownMember() or
        MkLabelParameter(int i) {
          exists(any(DataFlow::CallCfgNode c).getArg(i))
          or
          exists(any(PY::Function f).getArg(i))
        } or
        MkLabelKeywordParameter(string name) {
          exists(any(DataFlow::CallCfgNode c).getArgByName(name))
          or
          exists(any(PY::Function f).getArgByName(name))
        } or
        MkLabelSelfParameter() or
        MkLabelReturn() or
        MkLabelSubclass() or
        MkLabelAwait()

      /** A label for a module. */
      class LabelModule extends ApiLabel, MkLabelModule {
        string mod;

        LabelModule() { this = MkLabelModule(mod) }

        /** Gets the module associated with this label. */
        string getMod() { result = mod }

        override string toString() { result = "moduleImport(\"" + mod + "\")" }
      }

      /** A label for the member named `prop`. */
      class LabelMember extends ApiLabel, MkLabelMember {
        string member;

        LabelMember() { this = MkLabelMember(member) }

        /** Gets the property associated with this label. */
        string getMember() { result = member }

        override string toString() { result = "getMember(\"" + member + "\")" }
      }

      /** A label for a member with an unknown name. */
      class LabelUnknownMember extends ApiLabel, MkLabelUnknownMember {
        override string toString() { result = "getUnknownMember()" }
      }

      /** A label for parameter `i`. */
      class LabelParameter extends ApiLabel, MkLabelParameter {
        int i;

        LabelParameter() { this = MkLabelParameter(i) }

        override string toString() { result = "getParameter(" + i + ")" }

        /** Gets the index of the parameter for this label. */
        int getIndex() { result = i }
      }

      /** A label for a keyword parameter `name`. */
      class LabelKeywordParameter extends ApiLabel, MkLabelKeywordParameter {
        string name;

        LabelKeywordParameter() { this = MkLabelKeywordParameter(name) }

        override string toString() { result = "getKeywordParameter(\"" + name + "\")" }

        /** Gets the name of the parameter for this label. */
        string getName() { result = name }
      }

      /** A label for the self parameter. */
      class LabelSelfParameter extends ApiLabel, MkLabelSelfParameter {
        override string toString() { result = "getSelfParameter()" }
      }

      /** A label that gets the return value of a function. */
      class LabelReturn extends ApiLabel, MkLabelReturn {
        override string toString() { result = "getReturn()" }
      }

      /** A label that gets the subclass of a class. */
      class LabelSubclass extends ApiLabel, MkLabelSubclass {
        override string toString() { result = "getASubclass()" }
      }

      /** A label for awaited values. */
      class LabelAwait extends ApiLabel, MkLabelAwait {
        override string toString() { result = "getAwaited()" }
      }
    }

    /** Gets the edge label for the module `m`. */
    LabelModule mod(string m) { result.getMod() = m }

    /** Gets the `member` edge label for member `m`. */
    LabelMember member(string m) { result.getMember() = m }

    /** Gets the `member` edge label for the unknown member. */
    LabelUnknownMember unknownMember() { any() }

    /** Gets the `member` edge label for the given attribute reference. */
    ApiLabel memberFromRef(DataFlow::AttrRef ref) {
      result = member(ref.getAttributeName())
      or
      ref.unknownAttribute() and
      result = unknownMember()
    }

    /** Gets the `parameter` edge label for parameter `i`. */
    LabelParameter parameter(int i) { result.getIndex() = i }

    /** Gets the `parameter` edge label for the keyword parameter `name`. */
    LabelKeywordParameter keywordParameter(string name) { result.getName() = name }

    /** Gets the edge label for the self parameter. */
    LabelSelfParameter selfParameter() { any() }

    /** Gets the `return` edge label. */
    LabelReturn return() { any() }

    /** Gets the `subclass` edge label. */
    LabelSubclass subclass() { any() }

    /** Gets the `await` edge label. */
    LabelAwait await() { any() }
  }
}<|MERGE_RESOLUTION|>--- conflicted
+++ resolved
@@ -719,22 +719,16 @@
         or
         // Subclassing a node
         lbl = Label::subclass() and
-<<<<<<< HEAD
-        exists(DataFlow::Node superclass | pred.flowsTo(superclass) |
-          ref.(DataFlow::ExprNode).getNode().getNode().(PY::ClassExpr).getABase() =
-            superclass.(DataFlow::ExprNode).getNode().getNode()
-=======
         exists(PY::ClassExpr clsExpr, DataFlow::Node superclass | pred.flowsTo(superclass) |
           clsExpr.getABase() = superclass.asExpr() and
           // Potentially a class decorator could do anything, but we assume they are
           // "benign" and let subclasses edges flow through anyway.
           // see example in https://github.com/django/django/blob/c2250cfb80e27cdf8d098428824da2800a18cadf/tests/auth_tests/test_views.py#L40-L46
           (
-            ref.asExpr() = clsExpr
+            ref.(DataFlow::ExprNode).getNode().getNode() = clsExpr
             or
-            ref.asExpr() = clsExpr.getADecoratorCall()
+            ref.(DataFlow::ExprNode).getNode().getNode() = clsExpr.getADecoratorCall()
           )
->>>>>>> b541103b
         )
         or
         // awaiting
