/**
 * This version resides in the experimental area and provides a space for
 * external contributors to place new concepts, keeping to our preferred
 * structure while remaining in the experimental area.
 *
 * Provides abstract classes representing generic concepts such as file system
 * access or system command execution, for which individual framework libraries
 * provide concrete subclasses.
 */

private import python
private import semmle.python.dataflow.new.DataFlow
private import semmle.python.dataflow.new.RemoteFlowSources
private import semmle.python.dataflow.new.TaintTracking
private import experimental.semmle.python.Frameworks

/** Provides classes for modeling Regular Expression-related APIs. */
module RegexExecution {
  /**
   * A data-flow node that executes a regular expression.
   *
   * Extend this class to model new APIs. If you want to refine existing API models,
   * extend `RegexExecution` instead.
   */
  abstract class Range extends DataFlow::Node {
    /**
     * Gets the argument containing the executed expression.
     */
    abstract DataFlow::Node getRegexNode();

    /**
     * Gets the library used to execute the regular expression.
     */
    abstract string getRegexModule();
  }
}

/**
 * A data-flow node that executes a regular expression.
 *
 * Extend this class to refine existing API models. If you want to model new APIs,
 * extend `RegexExecution::Range` instead.
 */
class RegexExecution extends DataFlow::Node {
  RegexExecution::Range range;

  RegexExecution() { this = range }

  DataFlow::Node getRegexNode() { result = range.getRegexNode() }

  string getRegexModule() { result = range.getRegexModule() }
}

/** Provides classes for modeling Regular Expression escape-related APIs. */
module RegexEscape {
  /**
   * A data-flow node that escapes a regular expression.
   *
   * Extend this class to model new APIs. If you want to refine existing API models,
   * extend `RegexEscape` instead.
   */
  abstract class Range extends DataFlow::Node {
    /**
     * Gets the argument containing the escaped expression.
     */
    abstract DataFlow::Node getRegexNode();
  }
}

/**
 * A data-flow node that escapes a regular expression.
 *
 * Extend this class to refine existing API models. If you want to model new APIs,
 * extend `RegexEscape::Range` instead.
 */
class RegexEscape extends DataFlow::Node {
  RegexEscape::Range range;

  RegexEscape() { this = range }

  DataFlow::Node getRegexNode() { result = range.getRegexNode() }
}

/** Provides classes for modeling LDAP query execution-related APIs. */
module LDAPQuery {
  /**
   * A data-flow node that collects methods executing a LDAP query.
   *
   * Extend this class to model new APIs. If you want to refine existing API models,
   * extend `LDAPQuery` instead.
   */
  abstract class Range extends DataFlow::Node {
    /**
     * Gets the argument containing the executed expression.
     */
    abstract DataFlow::Node getQuery();
  }
}

/**
 * A data-flow node that collect methods executing a LDAP query.
 *
 * Extend this class to refine existing API models. If you want to model new APIs,
 * extend `LDAPQuery::Range` instead.
 */
class LDAPQuery extends DataFlow::Node {
  LDAPQuery::Range range;

  LDAPQuery() { this = range }

  /**
   * Gets the argument containing the executed expression.
   */
  DataFlow::Node getQuery() { result = range.getQuery() }
}

/** Provides classes for modeling LDAP components escape-related APIs. */
module LDAPEscape {
  /**
   * A data-flow node that collects functions escaping LDAP components.
   *
   * Extend this class to model new APIs. If you want to refine existing API models,
   * extend `LDAPEscape` instead.
   */
  abstract class Range extends DataFlow::Node {
    /**
     * Gets the argument containing the escaped expression.
     */
    abstract DataFlow::Node getAnInput();
  }
}

/**
 * A data-flow node that collects functions escaping LDAP components.
 *
 * Extend this class to refine existing API models. If you want to model new APIs,
 * extend `LDAPEscape::Range` instead.
 */
class LDAPEscape extends DataFlow::Node {
  LDAPEscape::Range range;

  LDAPEscape() { this = range }

  /**
   * Gets the argument containing the escaped expression.
   */
  DataFlow::Node getAnInput() { result = range.getAnInput() }
}

<<<<<<< HEAD
/** Provides classes for modeling HTTP Header APIs. */
module HeaderDeclaration {
  /**
   * A data-flow node that collects functions setting HTTP Headers.
   *
   * Extend this class to model new APIs. If you want to refine existing API models,
   * extend `HeaderDeclaration` instead.
   */
  abstract class Range extends DataFlow::Node {
    /**
     * Gets the argument containing the header name.
     */
    abstract DataFlow::Node getNameArg();

    /**
     * Gets the argument containing the header value.
     */
    abstract DataFlow::Node getValueArg();
  }
}

/**
 * A data-flow node that collects functions setting HTTP Headers.
 *
 * Extend this class to refine existing API models. If you want to model new APIs,
 * extend `HeaderDeclaration::Range` instead.
 */
class HeaderDeclaration extends DataFlow::Node {
  HeaderDeclaration::Range range;

  HeaderDeclaration() { this = range }

  /**
   * Gets the argument containing the header name.
   */
  DataFlow::Node getNameArg() { result = range.getNameArg() }

  /**
   * Gets the argument containing the header value.
   */
  DataFlow::Node getValueArg() { result = range.getValueArg() }
=======
/** Provides classes for modeling LDAP bind-related APIs. */
module LDAPBind {
  /**
   * A data-flow node that collects methods binding a LDAP connection.
   *
   * Extend this class to model new APIs. If you want to refine existing API models,
   * extend `LDAPBind` instead.
   */
  abstract class Range extends DataFlow::Node {
    /**
     * Gets the argument containing the binding expression.
     */
    abstract DataFlow::Node getPassword();
  }
}

/**
 * A data-flow node that collects methods binding a LDAP connection.
 *
 * Extend this class to refine existing API models. If you want to model new APIs,
 * extend `LDAPBind::Range` instead.
 */
class LDAPBind extends DataFlow::Node {
  LDAPBind::Range range;

  LDAPBind() { this = range }

  DataFlow::Node getPassword() { result = range.getPassword() }
}

/** Provides classes for modeling SQL sanitization libraries. */
module SQLEscape {
  /**
   * A data-flow node that collects functions that escape SQL statements.
   *
   * Extend this class to model new APIs. If you want to refine existing API models,
   * extend `SQLEscape` instead.
   */
  abstract class Range extends DataFlow::Node {
    /**
     * Gets the argument containing the raw SQL statement.
     */
    abstract DataFlow::Node getAnInput();
  }
}

/**
 * A data-flow node that collects functions escaping SQL statements.
 *
 * Extend this class to refine existing API models. If you want to model new APIs,
 * extend `SQLEscape::Range` instead.
 */
class SQLEscape extends DataFlow::Node {
  SQLEscape::Range range;

  SQLEscape() { this = range }

  /**
   * Gets the argument containing the raw SQL statement.
   */
  DataFlow::Node getAnInput() { result = range.getAnInput() }
>>>>>>> 0e9d36b9
}<|MERGE_RESOLUTION|>--- conflicted
+++ resolved
@@ -147,7 +147,69 @@
   DataFlow::Node getAnInput() { result = range.getAnInput() }
 }
 
-<<<<<<< HEAD
+/** Provides classes for modeling LDAP bind-related APIs. */
+module LDAPBind {
+  /**
+   * A data-flow node that collects methods binding a LDAP connection.
+   *
+   * Extend this class to model new APIs. If you want to refine existing API models,
+   * extend `LDAPBind` instead.
+   */
+  abstract class Range extends DataFlow::Node {
+    /**
+     * Gets the argument containing the binding expression.
+     */
+    abstract DataFlow::Node getPassword();
+  }
+}
+
+/**
+ * A data-flow node that collects methods binding a LDAP connection.
+ *
+ * Extend this class to refine existing API models. If you want to model new APIs,
+ * extend `LDAPBind::Range` instead.
+ */
+class LDAPBind extends DataFlow::Node {
+  LDAPBind::Range range;
+
+  LDAPBind() { this = range }
+
+  DataFlow::Node getPassword() { result = range.getPassword() }
+}
+
+/** Provides classes for modeling SQL sanitization libraries. */
+module SQLEscape {
+  /**
+   * A data-flow node that collects functions that escape SQL statements.
+   *
+   * Extend this class to model new APIs. If you want to refine existing API models,
+   * extend `SQLEscape` instead.
+   */
+  abstract class Range extends DataFlow::Node {
+    /**
+     * Gets the argument containing the raw SQL statement.
+     */
+    abstract DataFlow::Node getAnInput();
+  }
+}
+
+/**
+ * A data-flow node that collects functions escaping SQL statements.
+ *
+ * Extend this class to refine existing API models. If you want to model new APIs,
+ * extend `SQLEscape::Range` instead.
+ */
+class SQLEscape extends DataFlow::Node {
+  SQLEscape::Range range;
+
+  SQLEscape() { this = range }
+
+  /**
+   * Gets the argument containing the raw SQL statement.
+   */
+  DataFlow::Node getAnInput() { result = range.getAnInput() }
+}
+
 /** Provides classes for modeling HTTP Header APIs. */
 module HeaderDeclaration {
   /**
@@ -189,67 +251,4 @@
    * Gets the argument containing the header value.
    */
   DataFlow::Node getValueArg() { result = range.getValueArg() }
-=======
-/** Provides classes for modeling LDAP bind-related APIs. */
-module LDAPBind {
-  /**
-   * A data-flow node that collects methods binding a LDAP connection.
-   *
-   * Extend this class to model new APIs. If you want to refine existing API models,
-   * extend `LDAPBind` instead.
-   */
-  abstract class Range extends DataFlow::Node {
-    /**
-     * Gets the argument containing the binding expression.
-     */
-    abstract DataFlow::Node getPassword();
-  }
-}
-
-/**
- * A data-flow node that collects methods binding a LDAP connection.
- *
- * Extend this class to refine existing API models. If you want to model new APIs,
- * extend `LDAPBind::Range` instead.
- */
-class LDAPBind extends DataFlow::Node {
-  LDAPBind::Range range;
-
-  LDAPBind() { this = range }
-
-  DataFlow::Node getPassword() { result = range.getPassword() }
-}
-
-/** Provides classes for modeling SQL sanitization libraries. */
-module SQLEscape {
-  /**
-   * A data-flow node that collects functions that escape SQL statements.
-   *
-   * Extend this class to model new APIs. If you want to refine existing API models,
-   * extend `SQLEscape` instead.
-   */
-  abstract class Range extends DataFlow::Node {
-    /**
-     * Gets the argument containing the raw SQL statement.
-     */
-    abstract DataFlow::Node getAnInput();
-  }
-}
-
-/**
- * A data-flow node that collects functions escaping SQL statements.
- *
- * Extend this class to refine existing API models. If you want to model new APIs,
- * extend `SQLEscape::Range` instead.
- */
-class SQLEscape extends DataFlow::Node {
-  SQLEscape::Range range;
-
-  SQLEscape() { this = range }
-
-  /**
-   * Gets the argument containing the raw SQL statement.
-   */
-  DataFlow::Node getAnInput() { result = range.getAnInput() }
->>>>>>> 0e9d36b9
 }