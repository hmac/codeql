--- conflicted
+++ resolved
@@ -43,8 +43,6 @@
 
     /** Gets a reference to the `flask.request` object. */
     DataFlow::Node request() { result = request(DataFlow::TypeTracker::end()) }
-<<<<<<< HEAD
-=======
 
     /** Gets a reference to the `flask.Flask` class. */
     private DataFlow::Node classFlask(DataFlow::TypeTracker t) {
@@ -183,7 +181,6 @@
         func_src.asExpr().(CallableExpr) = result.getDefinition()
       )
     }
->>>>>>> 92ccb795
   }
 
   // ---------------------------------------------------------------------------
