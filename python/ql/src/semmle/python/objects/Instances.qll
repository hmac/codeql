--- conflicted
+++ resolved
@@ -51,11 +51,9 @@
 
     override string getName() { none() }
 
-<<<<<<< HEAD
     override predicate contextSensitiveCallee() { none() }
-=======
+
     override ObjectInternal getIterNext() { result = ObjectInternal::unknown() }
->>>>>>> fad37bd6
 
 }
 
@@ -372,11 +370,9 @@
 
     override string getName() { none() }
 
-<<<<<<< HEAD
     override predicate contextSensitiveCallee() { none() }
-=======
+
     override ObjectInternal getIterNext() { result = ObjectInternal::unknown() }
->>>>>>> fad37bd6
 
 }
 
@@ -484,10 +480,8 @@
 
     override string getName() { none() }
 
-<<<<<<< HEAD
     override predicate contextSensitiveCallee() { none() }
-=======
+
     override ObjectInternal getIterNext() { result = ObjectInternal::unknown() }
->>>>>>> fad37bd6
-
-}
+
+}
