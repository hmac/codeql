/**
 * Surfaces the endpoints that are not already known to be sinks, and are therefore used as candidates for
 * classification with an ML model.
 *
 * Note: This query does not actually classify the endpoints using the model.
 *
 * @name Automodel candidates (application mode)
 * @description A query to extract automodel candidates in application mode.
 * @kind problem
 * @problem.severity recommendation
 * @id java/ml/extract-automodel-application-candidates
 * @tags internal extract automodel application-mode candidates
 */

import java
private import AutomodelApplicationModeCharacteristics
private import AutomodelJavaUtil

/**
 * Gets a sample of endpoints (of at most `limit` samples) with the given method signature.
 *
 * The main purpose of this helper predicate is to avoid selecting too many candidates, as this may
 * cause the SARIF file to exceed the maximum size limit.
 */
bindingset[limit]
private Endpoint getSampleForSignature(
  int limit, string package, string type, string subtypes, string name, string signature,
  string input, string isVarargs
) {
  exists(int n, int num_endpoints, ApplicationModeMetadataExtractor meta |
    num_endpoints =
      count(Endpoint e |
        meta.hasMetadata(e, package, type, subtypes, name, signature, input, isVarargs)
      )
  |
    result =
      rank[n](Endpoint e, Location loc |
        loc = e.asTop().getLocation() and
        meta.hasMetadata(e, package, type, subtypes, name, signature, input, isVarargs)
      |
        e
        order by
          loc.getFile().getAbsolutePath(), loc.getStartLine(), loc.getStartColumn(),
          loc.getEndLine(), loc.getEndColumn()
      ) and
    // To avoid selecting samples that are too close together (as the ranking above goes by file
    // path first), we select `limit` evenly spaced samples from the ranked list of endpoints. By
    // default this would always include the first sample, so we add a random-chosen prime offset
    // to the first sample index, and reduce modulo the number of endpoints.
    // Finally, we add 1 to the result, as ranking results in a 1-indexed relation.
    n = 1 + (([0 .. limit - 1] * (num_endpoints / limit).floor() + 46337) % num_endpoints)
  )
}

from
  Endpoint endpoint, string message, ApplicationModeMetadataExtractor meta, DollarAtString package,
  DollarAtString type, DollarAtString subtypes, DollarAtString name, DollarAtString signature,
  DollarAtString input, DollarAtString isVarargsArray
where
  not exists(CharacteristicsImpl::UninterestingToModelCharacteristic u |
    u.appliesToEndpoint(endpoint)
  ) and
  endpoint =
    getSampleForSignature(9, package, type, subtypes, name, signature, input, isVarargsArray) and
  // If a node is already a known sink for any of our existing ATM queries and is already modeled as a MaD sink, we
  // don't include it as a candidate. Otherwise, we might include it as a candidate for query A, but the model will
  // label it as a sink for one of the sink types of query B, for which it's already a known sink. This would result in
  // overlap between our detected sinks and the pre-existing modeling. We assume that, if a sink has already been
  // modeled in a MaD model, then it doesn't belong to any additional sink types, and we don't need to reexamine it.
  not CharacteristicsImpl::isSink(endpoint, _, _) and
<<<<<<< HEAD
  meta.hasMetadata(endpoint, package, type, subtypes, name, signature, input, isVarargsArray) and
=======
  meta.hasMetadata(endpoint, package, type, subtypes, name, signature, input) and
  includeAutomodelCandidate(package, type, name, signature) and
>>>>>>> 560b876c
  // The message is the concatenation of all sink types for which this endpoint is known neither to be a sink nor to be
  // a non-sink, and we surface only endpoints that have at least one such sink type.
  message =
    strictconcat(AutomodelEndpointTypes::SinkType sinkType |
      not CharacteristicsImpl::isKnownSink(endpoint, sinkType) and
      CharacteristicsImpl::isSinkCandidate(endpoint, sinkType)
    |
      sinkType, ", "
    )
select endpoint.asNode(),
  message + "\nrelated locations: $@." + "\nmetadata: $@, $@, $@, $@, $@, $@.", //
  CharacteristicsImpl::getRelatedLocationOrCandidate(endpoint, CallContext()), "CallContext", //
  package, "package", //
  type, "type", //
  subtypes, "subtypes", //
  name, "name", // method name
  signature, "signature", //
  input, "input", //
  isVarargsArray, "isVarargsArray"<|MERGE_RESOLUTION|>--- conflicted
+++ resolved
@@ -68,12 +68,8 @@
   // overlap between our detected sinks and the pre-existing modeling. We assume that, if a sink has already been
   // modeled in a MaD model, then it doesn't belong to any additional sink types, and we don't need to reexamine it.
   not CharacteristicsImpl::isSink(endpoint, _, _) and
-<<<<<<< HEAD
   meta.hasMetadata(endpoint, package, type, subtypes, name, signature, input, isVarargsArray) and
-=======
-  meta.hasMetadata(endpoint, package, type, subtypes, name, signature, input) and
   includeAutomodelCandidate(package, type, name, signature) and
->>>>>>> 560b876c
   // The message is the concatenation of all sink types for which this endpoint is known neither to be a sink nor to be
   // a non-sink, and we surface only endpoints that have at least one such sink type.
   message =
