"""
Schema description

This file should be kept simple:
* no flow control
* no aliases
* only class definitions with annotations and `include` calls
"""

from swift.codegen.lib.schema.defs import *

include("prefix.dbscheme")


@qltest.skip
class Element:
    is_unknown: predicate | cpp.skip


@qltest.collapse_hierarchy
class File(Element):
    name: string


@qltest.skip
@qltest.collapse_hierarchy
class Location(Element):
    file: File
    start_line: int
    start_column: int
    end_line: int
    end_column: int


@qltest.skip
class Locatable(Element):
    location: optional[Location] | cpp.skip | doc("location associated with this element in the code")


@qltest.collapse_hierarchy
class UnresolvedElement(Locatable):
    pass


@use_for_null
class UnspecifiedElement(Locatable):
    parent: optional[Element]
    property: string
    index: optional[int]
    error: string


class Comment(Locatable):
    text: string


class Diagnostics(Locatable):
    text: string
    kind: int


class DbFile(File):
    pass


class DbLocation(Location):
    pass


@synth.on_arguments()
class UnknownFile(File):
    pass


@synth.on_arguments()
class UnknownLocation(Location):
    pass


class AstNode(Locatable):
    pass


@group("type")
class Type(Element):
    name: string
    canonical_type: "Type"


@group("decl")
class Decl(AstNode):
    module: "ModuleDecl"


@group("expr")
class Expr(AstNode):
    """The base class for all expressions in Swift."""
    type: optional[Type]


@group("pattern")
class Pattern(AstNode):
    pass


@group("stmt")
class Stmt(AstNode):
    pass


@group("decl")
class GenericContext(Element):
    generic_type_params: list["GenericTypeParamDecl"] | child


@group("decl")
class IterableDeclContext(Element):
    members: list[Decl] | child


class EnumCaseDecl(Decl):
    elements: list["EnumElementDecl"]


class ExtensionDecl(GenericContext, IterableDeclContext, Decl):
    extended_type_decl: "NominalTypeDecl"


class IfConfigDecl(Decl):
    active_elements: list[AstNode]


class ImportDecl(Decl):
    is_exported: predicate
    imported_module: optional["ModuleDecl"]
    declarations: list["ValueDecl"]


@qltest.skip
class MissingMemberDecl(Decl):
    """A placeholder for missing declarations that can arise on object deserialization."""
    name: string


class OperatorDecl(Decl):
    name: string


class PatternBindingDecl(Decl):
    inits: list[optional[Expr]] | child
    patterns: list[Pattern] | child


class PoundDiagnosticDecl(Decl):
    """ A diagnostic directive, which is either `#error` or `#warning`."""
    kind: int | doc("""This is 1 for `#error` and 2 for `#warning`""")
    message: "StringLiteralExpr" | child


class PrecedenceGroupDecl(Decl):
    pass


class TopLevelCodeDecl(Decl):
    body: "BraceStmt" | child


class ValueDecl(Decl):
    interface_type: Type


class AbstractStorageDecl(ValueDecl):
    accessor_decls: list["AccessorDecl"] | child


class VarDecl(AbstractStorageDecl):
    name: string
    type: Type
    attached_property_wrapper_type: optional[Type]
    parent_pattern: optional[Pattern]
    parent_initializer: optional[Expr]
    property_wrapper_backing_var_binding: optional[PatternBindingDecl] | child | desc("""
        This is the synthesized binding introducing the property wrapper backing variable for this
        variable, if any.
    """)
    property_wrapper_backing_var: optional["VarDecl"] | child | desc("""
        This is the synthesized variable holding the property wrapper for this variable, if any.
    """)
    property_wrapper_projection_var_binding: optional[PatternBindingDecl] | child | desc("""
        This is the synthesized binding introducing the property wrapper projection variable for this
        variable, if any.
    """)
    property_wrapper_projection_var: optional["VarDecl"] | child | desc("""
        If this variable has a property wrapper with a projected value, this is the corresponding
        synthesized variable holding that projected value, accessible with this variable's name
        prefixed with `$`.
    """)


class ParamDecl(VarDecl):
    is_inout: predicate | doc("this is an `inout` parameter")
    property_wrapper_local_wrapped_var_binding: optional[PatternBindingDecl] | child | desc("""
        This is the synthesized binding introducing the property wrapper local wrapped projection
        variable for this variable, if any.
    """)
    property_wrapper_local_wrapped_var: optional["VarDecl"] | child | desc("""
        This is the synthesized local wrapped value, shadowing this parameter declaration in case it
        has a property wrapper.
    """)


class Callable(Element):
    self_param: optional[ParamDecl] | child
    params: list[ParamDecl] | child
    body: optional["BraceStmt"] | child | desc("The body is absent within protocol declarations.")


class AbstractFunctionDecl(GenericContext, ValueDecl, Callable):
    name: string | doc("name of this function")


class EnumElementDecl(ValueDecl):
    name: string
    params: list[ParamDecl] | child


class InfixOperatorDecl(OperatorDecl):
    precedence_group: optional[PrecedenceGroupDecl]


class PostfixOperatorDecl(OperatorDecl):
    pass


class PrefixOperatorDecl(OperatorDecl):
    pass


class TypeDecl(ValueDecl):
    name: string
    base_types: list[Type]


class AbstractTypeParamDecl(TypeDecl):
    pass


class ConstructorDecl(AbstractFunctionDecl):
    pass


class DestructorDecl(AbstractFunctionDecl):
    pass


class FuncDecl(AbstractFunctionDecl):
    pass


class GenericTypeDecl(GenericContext, TypeDecl):
    pass


class ModuleDecl(TypeDecl):
    is_builtin_module: predicate | doc("this module is the built-in one")
    is_system_module: predicate | doc("this module is a system one")
    imported_modules: list["ModuleDecl"]
    exported_modules: list["ModuleDecl"]


class SubscriptDecl(AbstractStorageDecl, GenericContext):
    params: list[ParamDecl] | child
    element_type: Type
    element_type: Type


class AccessorDecl(FuncDecl):
    is_getter: predicate | doc('this accessor is a getter')
    is_setter: predicate | doc('this accessor is a setter')
    is_will_set: predicate | doc('this accessor is a `willSet`, called before the property is set')
    is_did_set: predicate | doc('this accessor is a `didSet`, called after the property is set')


class AssociatedTypeDecl(AbstractTypeParamDecl):
    pass


class ConcreteFuncDecl(FuncDecl):
    pass


class ConcreteVarDecl(VarDecl):
    introducer_int: int | doc("introducer enumeration value") | desc("""
        This is 0 if the variable was introduced with `let` and 1 if it was introduced with `var`.
    """)


class GenericTypeParamDecl(AbstractTypeParamDecl):
    pass


class NominalTypeDecl(GenericTypeDecl, IterableDeclContext):
    type: Type


class OpaqueTypeDecl(GenericTypeDecl):
    """
    A declaration of an opaque type, that is formally equivalent to a given type but abstracts it
    away.

    Such a declaration is implicitly given when a declaration is written with an opaque result type,
    for example
    ```
    func opaque() -> some SignedInteger { return 1 }
    ```
    See https://docs.swift.org/swift-book/LanguageGuide/OpaqueTypes.html.
    """
    naming_declaration: ValueDecl
    opaque_generic_params: list["GenericTypeParamType"]
    opaque_generic_params: list["GenericTypeParamType"]


class TypeAliasDecl(GenericTypeDecl):
    pass


class ClassDecl(NominalTypeDecl):
    pass


class EnumDecl(NominalTypeDecl):
    pass


class ProtocolDecl(NominalTypeDecl):
    pass


class StructDecl(NominalTypeDecl):
    pass


@group("expr")
class Argument(Locatable):
    label: string
    expr: Expr | child


class AbstractClosureExpr(Expr, Callable):
    pass


class AnyTryExpr(Expr):
    sub_expr: Expr | child


class AppliedPropertyWrapperExpr(Expr):
    """An implicit application of a property wrapper on the argument of a call."""
    kind: int | desc("This is 1 for a wrapped value and 2 for a projected one.")
    value: Expr | child | desc("The value on which the wrapper is applied.")
    param: ParamDecl | doc("parameter declaration owning this wrapper application")


class ApplyExpr(Expr):
    function: Expr | child | doc("function being applied")
    arguments: list[Argument] | child | doc("arguments passed to the applied function")


class AssignExpr(Expr):
    dest: Expr | child
    source: Expr | child


class BindOptionalExpr(Expr):
    sub_expr: Expr | child


class CaptureListExpr(Expr):
    binding_decls: list[PatternBindingDecl] | child
    closure_body: "ClosureExpr" | child


class CollectionExpr(Expr):
    pass


class DeclRefExpr(Expr):
    decl: Decl
    replacement_types: list[Type]
    has_direct_to_storage_semantics: predicate
    has_direct_to_implementation_semantics: predicate
    has_ordinary_semantics: predicate


class DefaultArgumentExpr(Expr):
    param_decl: ParamDecl
    param_index: int
    caller_side_default: optional[Expr]


class DiscardAssignmentExpr(Expr):
    pass


class DotSyntaxBaseIgnoredExpr(Expr):
    qualifier: Expr | child
    sub_expr: Expr | child


class DynamicTypeExpr(Expr):
    base: Expr | child


class EnumIsCaseExpr(Expr):
    sub_expr: Expr | child
    element: EnumElementDecl


@qltest.skip
class ErrorExpr(Expr):
    pass


class ExplicitCastExpr(Expr):
    sub_expr: Expr | child


class ForceValueExpr(Expr):
    sub_expr: Expr | child


@qltest.collapse_hierarchy
class IdentityExpr(Expr):
    sub_expr: Expr | child


class IfExpr(Expr):
    condition: Expr | child
    then_expr: Expr | child
    else_expr: Expr | child


@qltest.collapse_hierarchy
class ImplicitConversionExpr(Expr):
    sub_expr: Expr | child


class InOutExpr(Expr):
    sub_expr: Expr | child


class KeyPathApplicationExpr(Expr):
    base: Expr | child
    key_path: Expr | child


class KeyPathDotExpr(Expr):
    pass


class KeyPathExpr(Expr):
    root: optional["TypeRepr"] | child
    parsed_path: optional[Expr] | child


class LazyInitializerExpr(Expr):
    sub_expr: Expr | child


class LiteralExpr(Expr):
    pass


class LookupExpr(Expr):
    base: Expr | child
    member: optional[Decl]


class MakeTemporarilyEscapableExpr(Expr):
    escaping_closure: "OpaqueValueExpr" | child
    nonescaping_closure: Expr | child
    sub_expr: Expr | child


@qltest.skip
class ObjCSelectorExpr(Expr):
    sub_expr: Expr | child
    method: AbstractFunctionDecl


class OneWayExpr(Expr):
    sub_expr: Expr | child


class OpaqueValueExpr(Expr):
    pass


class OpenExistentialExpr(Expr):
    sub_expr: Expr | child
    existential: Expr | child
    opaque_expr: OpaqueValueExpr | child


class OptionalEvaluationExpr(Expr):
    sub_expr: Expr | child


class OtherConstructorDeclRefExpr(Expr):
    constructor_decl: ConstructorDecl


class PropertyWrapperValuePlaceholderExpr(Expr):
    """
    A placeholder substituting property initializations with `=` when the property has a property
    wrapper with an initializer.
    """
    wrapped_value: optional[Expr]
    placeholder: OpaqueValueExpr


class RebindSelfInConstructorExpr(Expr):
    sub_expr: Expr | child
    self: VarDecl


@qltest.skip
class SequenceExpr(Expr):
    elements: list[Expr] | child


class SuperRefExpr(Expr):
    self: VarDecl


class TapExpr(Expr):
    sub_expr: optional[Expr] | child
    body: "BraceStmt" | child
    var: VarDecl


class TupleElementExpr(Expr):
    sub_expr: Expr | child
    index: int


class TupleExpr(Expr):
    elements: list[Expr] | child


class TypeExpr(Expr):
    type_repr: optional["TypeRepr"] | child


class UnresolvedDeclRefExpr(Expr, UnresolvedElement):
    name: optional[string]


class UnresolvedDotExpr(Expr, UnresolvedElement):
    base: Expr | child
    name: string


class UnresolvedMemberExpr(Expr, UnresolvedElement):
    name: string


class UnresolvedPatternExpr(Expr, UnresolvedElement):
    sub_pattern: Pattern | child


class UnresolvedSpecializeExpr(Expr, UnresolvedElement):
    sub_expr: Expr | child


class VarargExpansionExpr(Expr):
    sub_expr: Expr | child


class AnyHashableErasureExpr(ImplicitConversionExpr):
    pass


class ArchetypeToSuperExpr(ImplicitConversionExpr):
    pass


class ArrayExpr(CollectionExpr):
    elements: list[Expr] | child


class ArrayToPointerExpr(ImplicitConversionExpr):
    pass


class AutoClosureExpr(AbstractClosureExpr):
    pass


class AwaitExpr(IdentityExpr):
    pass


class BinaryExpr(ApplyExpr):
    pass


@qltest.skip
class BridgeFromObjCExpr(ImplicitConversionExpr):
    pass


@qltest.skip
class BridgeToObjCExpr(ImplicitConversionExpr):
    pass


class BuiltinLiteralExpr(LiteralExpr):
    pass


class CallExpr(ApplyExpr):
    pass


class CheckedCastExpr(ExplicitCastExpr):
    pass


class ClassMetatypeToObjectExpr(ImplicitConversionExpr):
    pass


class ClosureExpr(AbstractClosureExpr):
    pass


class CoerceExpr(ExplicitCastExpr):
    pass


class CollectionUpcastConversionExpr(ImplicitConversionExpr):
    pass


@qltest.skip
class ConditionalBridgeFromObjCExpr(ImplicitConversionExpr):
    pass


class CovariantFunctionConversionExpr(ImplicitConversionExpr):
    pass


class CovariantReturnConversionExpr(ImplicitConversionExpr):
    pass


class DerivedToBaseExpr(ImplicitConversionExpr):
    pass


class DestructureTupleExpr(ImplicitConversionExpr):
    pass


class DictionaryExpr(CollectionExpr):
    elements: list[Expr] | child


class DifferentiableFunctionExpr(ImplicitConversionExpr):
    pass


class DifferentiableFunctionExtractOriginalExpr(ImplicitConversionExpr):
    pass


class DotSelfExpr(IdentityExpr):
    pass


@qltest.collapse_hierarchy
class DynamicLookupExpr(LookupExpr):
    pass


class ErasureExpr(ImplicitConversionExpr):
    pass


class ExistentialMetatypeToObjectExpr(ImplicitConversionExpr):
    pass


class ForceTryExpr(AnyTryExpr):
    pass


class ForeignObjectConversionExpr(ImplicitConversionExpr):
    pass


class FunctionConversionExpr(ImplicitConversionExpr):
    pass


class InOutToPointerExpr(ImplicitConversionExpr):
    pass


class InjectIntoOptionalExpr(ImplicitConversionExpr):
    pass


class InterpolatedStringLiteralExpr(LiteralExpr):
    interpolation_expr: optional[OpaqueValueExpr]
    interpolation_count_expr: optional[Expr] | child
    literal_capacity_expr: optional[Expr] | child
    appending_expr: optional[TapExpr] | child


class LinearFunctionExpr(ImplicitConversionExpr):
    pass


class LinearFunctionExtractOriginalExpr(ImplicitConversionExpr):
    pass


class LinearToDifferentiableFunctionExpr(ImplicitConversionExpr):
    pass


class LoadExpr(ImplicitConversionExpr):
    pass


class MemberRefExpr(LookupExpr):
    has_direct_to_storage_semantics: predicate
    has_direct_to_implementation_semantics: predicate
    has_ordinary_semantics: predicate


class MetatypeConversionExpr(ImplicitConversionExpr):
    pass


class NilLiteralExpr(LiteralExpr):
    pass


class ObjectLiteralExpr(LiteralExpr):
    """
    An instance of `#fileLiteral`, `#imageLiteral` or `#colorLiteral` expressions, which are used in playgrounds.
    """
    kind: int | desc("""This is 0 for `#fileLiteral`, 1 for `#imageLiteral` and 2 for `#colorLiteral`.""")
    arguments: list[Argument] | child


class OptionalTryExpr(AnyTryExpr):
    pass


class OverloadedDeclRefExpr(Expr):
    """
    An ambiguous expression that might refer to multiple declarations. This will be present only
    for failing compilations.
    """
    possible_declarations: list[ValueDecl]


class ParenExpr(IdentityExpr):
    pass


class PointerToPointerExpr(ImplicitConversionExpr):
    pass


class PostfixUnaryExpr(ApplyExpr):
    pass


class PrefixUnaryExpr(ApplyExpr):
    pass


class ProtocolMetatypeToObjectExpr(ImplicitConversionExpr):
    pass


class RegexLiteralExpr(LiteralExpr):
    pass


class SelfApplyExpr(ApplyExpr):
    base: Expr


class StringToPointerExpr(ImplicitConversionExpr):
    pass


class SubscriptExpr(LookupExpr):
    arguments: list[Argument] | child
    has_direct_to_storage_semantics: predicate
    has_direct_to_implementation_semantics: predicate
    has_ordinary_semantics: predicate


class TryExpr(AnyTryExpr):
    pass


class UnderlyingToOpaqueExpr(ImplicitConversionExpr):
    pass


class UnevaluatedInstanceExpr(ImplicitConversionExpr):
    pass


class UnresolvedMemberChainResultExpr(IdentityExpr, UnresolvedElement):
    pass


class UnresolvedTypeConversionExpr(ImplicitConversionExpr, UnresolvedElement):
    pass


class BooleanLiteralExpr(BuiltinLiteralExpr):
    value: boolean


class ConditionalCheckedCastExpr(CheckedCastExpr):
    pass


class ConstructorRefCallExpr(SelfApplyExpr):
    pass


class DotSyntaxCallExpr(SelfApplyExpr):
    pass


@synth.from_class(DotSyntaxCallExpr)
class MethodRefExpr(LookupExpr):
    pass


class DynamicMemberRefExpr(DynamicLookupExpr):
    pass


class DynamicSubscriptExpr(DynamicLookupExpr):
    pass


class ForcedCheckedCastExpr(CheckedCastExpr):
    pass


class IsExpr(CheckedCastExpr):
    pass


class MagicIdentifierLiteralExpr(BuiltinLiteralExpr):
    kind: string


class NumberLiteralExpr(BuiltinLiteralExpr):
    pass


class StringLiteralExpr(BuiltinLiteralExpr):
    value: string


class FloatLiteralExpr(NumberLiteralExpr):
    string_value: string


class IntegerLiteralExpr(NumberLiteralExpr):
    string_value: string


class AnyPattern(Pattern):
    pass


class BindingPattern(Pattern):
    sub_pattern: Pattern | child


class BoolPattern(Pattern):
    value: boolean


class EnumElementPattern(Pattern):
    element: EnumElementDecl
    sub_pattern: optional[Pattern] | child


class ExprPattern(Pattern):
    sub_expr: Expr | child


class IsPattern(Pattern):
    cast_type_repr: optional["TypeRepr"] | child
    sub_pattern: optional[Pattern] | child


class NamedPattern(Pattern):
    name: string


class OptionalSomePattern(Pattern):
    sub_pattern: Pattern | child


class ParenPattern(Pattern):
    sub_pattern: Pattern | child


class TuplePattern(Pattern):
    elements: list[Pattern] | child


class TypedPattern(Pattern):
    sub_pattern: Pattern | child
    type_repr: optional["TypeRepr"] | child


@group("stmt")
class CaseLabelItem(AstNode):
    pattern: Pattern | child
    guard: optional[Expr] | child


@group("stmt")
class ConditionElement(AstNode):
    boolean: optional[Expr] | child
    pattern: optional[Pattern] | child
    initializer: optional[Expr] | child


@group("stmt")
class StmtCondition(AstNode):
    elements: list[ConditionElement] | child


class BraceStmt(Stmt):
    elements: list[AstNode] | child


class BreakStmt(Stmt):
    target_name: optional[string]
    target: optional[Stmt]


class CaseStmt(Stmt):
    body: Stmt | child
    labels: list[CaseLabelItem] | child
    variables: list[VarDecl]


class ContinueStmt(Stmt):
    target_name: optional[string]
    target: optional[Stmt]


class DeferStmt(Stmt):
    body: BraceStmt | child


class FailStmt(Stmt):
    pass


class FallthroughStmt(Stmt):
    fallthrough_source: CaseStmt
    fallthrough_dest: CaseStmt


class LabeledStmt(Stmt):
    label: optional[string]


class PoundAssertStmt(Stmt):
    condition: Expr
    message: string


class ReturnStmt(Stmt):
    result: optional[Expr] | child


class ThrowStmt(Stmt):
    sub_expr: Expr | child


class YieldStmt(Stmt):
    results: list[Expr] | child


class DoCatchStmt(LabeledStmt):
    body: Stmt | child
    catches: list[CaseStmt] | child


class DoStmt(LabeledStmt):
    body: BraceStmt | child


class ForEachStmt(LabeledStmt):
    pattern: Pattern | child
    sequence: Expr | child
    where: optional[Expr] | child
    body: BraceStmt | child


class LabeledConditionalStmt(LabeledStmt):
    condition: StmtCondition | child


class RepeatWhileStmt(LabeledStmt):
    condition: Expr | child
    body: Stmt | child


class SwitchStmt(LabeledStmt):
    expr: Expr | child
    cases: list[CaseStmt] | child


class GuardStmt(LabeledConditionalStmt):
    body: BraceStmt | child


class IfStmt(LabeledConditionalStmt):
    then: Stmt | child
    else_: optional[Stmt] | child


class WhileStmt(LabeledConditionalStmt):
    body: Stmt | child


@group("type")
class TypeRepr(AstNode):
    type: Type


@ql.default_doc_name("function type")
class AnyFunctionType(Type):
    result: Type
    param_types: list[Type]
    param_labels: list[optional[string]]
    is_throwing: predicate | doc("this type refers to a throwing function")
    is_async: predicate | doc("this type refers to an `async` function")


class AnyGenericType(Type):
    parent: optional[Type]
    declaration: Decl


class AnyMetatypeType(Type):
    pass


@qltest.collapse_hierarchy
class BuiltinType(Type):
    pass


class DependentMemberType(Type):
    base_type: Type
    associated_type_decl: AssociatedTypeDecl


class DynamicSelfType(Type):
    static_self_type: Type


class ErrorType(Type):
    pass


class ExistentialType(Type):
    constraint: Type


class InOutType(Type):
    object_type: Type


class LValueType(Type):
    object_type: Type


class ModuleType(Type):
    module: ModuleDecl


class ProtocolCompositionType(Type):
    members: list[Type]


class ReferenceStorageType(Type):
    referent_type: Type


class SubstitutableType(Type):
    pass


class SugarType(Type):
    pass


class TupleType(Type):
    types: list[Type]
    names: list[optional[string]]

<<<<<<< HEAD
=======

class TypeVariableType(Type):
    pass


>>>>>>> d567ab35
class UnresolvedType(Type, UnresolvedElement):
    pass


class AnyBuiltinIntegerType(BuiltinType):
    pass


class ArchetypeType(SubstitutableType):
    interface_type: Type
    superclass: optional[Type]
    protocols: list[ProtocolDecl]


class BuiltinBridgeObjectType(BuiltinType):
    pass


class BuiltinDefaultActorStorageType(BuiltinType):
    pass


class BuiltinExecutorType(BuiltinType):
    pass


class BuiltinFloatType(BuiltinType):
    pass


class BuiltinJobType(BuiltinType):
    pass


class BuiltinNativeObjectType(BuiltinType):
    pass


class BuiltinRawPointerType(BuiltinType):
    pass


class BuiltinRawUnsafeContinuationType(BuiltinType):
    pass


class BuiltinUnsafeValueBufferType(BuiltinType):
    pass


class BuiltinVectorType(BuiltinType):
    pass


class ExistentialMetatypeType(AnyMetatypeType):
    pass


class FunctionType(AnyFunctionType):
    pass


class GenericFunctionType(AnyFunctionType):
    """ The type of a generic function with type parameters """
    generic_params: list["GenericTypeParamType"] | doc("type {parameters} of this generic type")


class GenericTypeParamType(SubstitutableType):
    pass


class MetatypeType(AnyMetatypeType):
    pass


class NominalOrBoundGenericNominalType(AnyGenericType):
    pass


class ParenType(SugarType):
    type: Type


class SyntaxSugarType(SugarType):
    pass


class TypeAliasType(SugarType):
    decl: TypeAliasDecl


class UnboundGenericType(AnyGenericType):
    pass


class UnmanagedStorageType(ReferenceStorageType):
    pass


class UnownedStorageType(ReferenceStorageType):
    pass


class WeakStorageType(ReferenceStorageType):
    pass


class BoundGenericType(NominalOrBoundGenericNominalType):
    arg_types: list[Type]


class BuiltinIntegerLiteralType(AnyBuiltinIntegerType):
    pass


@qltest.uncollapse_hierarchy
class BuiltinIntegerType(AnyBuiltinIntegerType):
    width: optional[int]


class DictionaryType(SyntaxSugarType):
    key_type: Type
    value_type: Type


class NominalType(NominalOrBoundGenericNominalType):
    pass


class OpaqueTypeArchetypeType(ArchetypeType):
    """An opaque type, that is a type formally equivalent to an underlying type but abstracting it away.

    See https://docs.swift.org/swift-book/LanguageGuide/OpaqueTypes.html."""
    declaration: OpaqueTypeDecl


class OpenedArchetypeType(ArchetypeType):
    pass


class PrimaryArchetypeType(ArchetypeType):
    pass

<<<<<<< HEAD
=======

class SequenceArchetypeType(ArchetypeType):
    pass


>>>>>>> d567ab35
class UnarySyntaxSugarType(SyntaxSugarType):
    base_type: Type


class ArraySliceType(UnarySyntaxSugarType):
    pass


class BoundGenericClassType(BoundGenericType):
    pass


class BoundGenericEnumType(BoundGenericType):
    pass


class BoundGenericStructType(BoundGenericType):
    pass


class ClassType(NominalType):
    pass


class EnumType(NominalType):
    pass


class OptionalType(UnarySyntaxSugarType):
    pass


class ProtocolType(NominalType):
    pass


class StructType(NominalType):
    pass


class VariadicSequenceType(UnarySyntaxSugarType):
    pass


class ParameterizedProtocolType(Type):
    """
    A sugar type of the form `P<X>` with `P` a protocol.

    If `P` has primary associated type `A`, then `T: P<X>` is a shortcut for `T: P where T.A == X`.
    """
    base: ProtocolType
    args: list[Type]<|MERGE_RESOLUTION|>--- conflicted
+++ resolved
@@ -1125,14 +1125,6 @@
     types: list[Type]
     names: list[optional[string]]
 
-<<<<<<< HEAD
-=======
-
-class TypeVariableType(Type):
-    pass
-
-
->>>>>>> d567ab35
 class UnresolvedType(Type, UnresolvedElement):
     pass
 
@@ -1276,14 +1268,6 @@
 class PrimaryArchetypeType(ArchetypeType):
     pass
 
-<<<<<<< HEAD
-=======
-
-class SequenceArchetypeType(ArchetypeType):
-    pass
-
-
->>>>>>> d567ab35
 class UnarySyntaxSugarType(SyntaxSugarType):
     base_type: Type
 
