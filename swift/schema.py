--- conflicted
+++ resolved
@@ -553,7 +553,6 @@
 class TypeExpr(Expr):
     type_repr: optional["TypeRepr"] | child
 
-<<<<<<< HEAD
 class UnresolvedDeclRefExpr(Expr, ErrorElement):
     name: optional[string]
 
@@ -568,27 +567,6 @@
     sub_pattern: Pattern | child
 
 class UnresolvedSpecializeExpr(Expr, ErrorElement):
-=======
-
-class UnresolvedDeclRefExpr(Expr, UnresolvedElement):
-    name: optional[string]
-
-
-class UnresolvedDotExpr(Expr, UnresolvedElement):
-    base: Expr | child
-    name: string
-
-
-class UnresolvedMemberExpr(Expr, UnresolvedElement):
-    name: string
-
-
-class UnresolvedPatternExpr(Expr, UnresolvedElement):
-    sub_pattern: Pattern | child
-
-
-class UnresolvedSpecializeExpr(Expr, UnresolvedElement):
->>>>>>> d567ab35
     sub_expr: Expr | child
 
 
@@ -780,12 +758,8 @@
 class OptionalTryExpr(AnyTryExpr):
     pass
 
-<<<<<<< HEAD
+
 class OverloadedDeclRefExpr(Expr, ErrorElement):
-=======
-
-class OverloadedDeclRefExpr(Expr):
->>>>>>> d567ab35
     """
     An ambiguous expression that might refer to multiple declarations. This will be present only
     for failing compilations.
@@ -843,21 +817,11 @@
 class UnevaluatedInstanceExpr(ImplicitConversionExpr):
     pass
 
-<<<<<<< HEAD
 class UnresolvedMemberChainResultExpr(IdentityExpr, ErrorElement):
     pass
 
 class UnresolvedTypeConversionExpr(ImplicitConversionExpr, ErrorElement):
-=======
-
-class UnresolvedMemberChainResultExpr(IdentityExpr, UnresolvedElement):
-    pass
-
-
-class UnresolvedTypeConversionExpr(ImplicitConversionExpr, UnresolvedElement):
->>>>>>> d567ab35
-    pass
-
+    pass
 
 class BooleanLiteralExpr(BuiltinLiteralExpr):
     value: boolean
@@ -1114,12 +1078,7 @@
 class DynamicSelfType(Type):
     static_self_type: Type
 
-<<<<<<< HEAD
 class ErrorType(Type, ErrorElement):
-=======
-
-class ErrorType(Type):
->>>>>>> d567ab35
     pass
 
 
@@ -1163,12 +1122,7 @@
 class TypeVariableType(Type):
     pass
 
-<<<<<<< HEAD
 class UnresolvedType(Type, ErrorElement):
-=======
-
-class UnresolvedType(Type, UnresolvedElement):
->>>>>>> d567ab35
     pass
 
 
