--- conflicted
+++ resolved
@@ -1068,44 +1068,6 @@
 | test.swift:840:3:840:3 | [post] s2 | test.swift:841:13:841:13 | s2 |
 | test.swift:840:3:840:3 | s2 | test.swift:841:13:841:13 | s2 |
 | test.swift:840:20:840:27 | call to source() | test.swift:840:3:840:16 | \\...[...] |
-<<<<<<< HEAD
-| test.swift:845:9:845:9 | SSA def(set1) | test.swift:847:17:847:17 | set1 |
-| test.swift:845:9:845:9 | set1 | test.swift:845:9:845:9 | SSA def(set1) |
-| test.swift:845:16:845:30 | call to Set<Element>.init(_:) | test.swift:845:9:845:9 | set1 |
-| test.swift:847:5:847:5 | $elem$generator | test.swift:847:5:847:5 | &... |
-| test.swift:847:5:847:5 | &... | test.swift:847:5:847:5 | $elem$generator |
-| test.swift:847:5:847:5 | [post] $elem$generator | test.swift:847:5:847:5 | &... |
-| test.swift:847:9:847:9 | SSA def(elem) | test.swift:848:19:848:19 | elem |
-| test.swift:847:9:847:9 | elem | test.swift:847:9:847:9 | SSA def(elem) |
-| test.swift:847:17:847:17 | $elem$generator | test.swift:847:17:847:17 | SSA def($elem$generator) |
-| test.swift:847:17:847:17 | SSA def($elem$generator) | test.swift:847:5:847:5 | $elem$generator |
-| test.swift:847:17:847:17 | [post] set1 | test.swift:851:21:851:21 | set1 |
-| test.swift:847:17:847:17 | call to makeIterator() | test.swift:847:17:847:17 | $elem$generator |
-| test.swift:847:17:847:17 | set1 | test.swift:851:21:851:21 | set1 |
-| test.swift:851:9:851:9 | SSA def(generator) | test.swift:852:15:852:15 | generator |
-| test.swift:851:9:851:9 | generator | test.swift:851:9:851:9 | SSA def(generator) |
-| test.swift:851:21:851:39 | call to makeIterator() | test.swift:851:9:851:9 | generator |
-| test.swift:852:15:852:15 | [post] generator | test.swift:852:15:852:15 | &... |
-| test.swift:852:15:852:15 | generator | test.swift:852:15:852:15 | &... |
-| test.swift:852:15:852:30 | call to next() | test.swift:852:15:852:31 | ...! |
-| test.swift:856:9:856:9 | SSA def(stream) | test.swift:866:24:866:24 | stream |
-| test.swift:856:9:856:9 | stream | test.swift:856:9:856:9 | SSA def(stream) |
-| test.swift:856:18:864:6 | call to AsyncStream<Element>.init(_:bufferingPolicy:_:) | test.swift:856:9:856:9 | stream |
-| test.swift:859:17:859:17 | $generator | test.swift:859:17:859:17 | &... |
-| test.swift:859:17:859:17 | &... | test.swift:859:17:859:17 | $generator |
-| test.swift:859:17:859:17 | [post] $generator | test.swift:859:17:859:17 | &... |
-| test.swift:859:26:859:26 | $generator | test.swift:859:26:859:26 | SSA def($generator) |
-| test.swift:859:26:859:26 | SSA def($generator) | test.swift:859:17:859:17 | $generator |
-| test.swift:859:26:859:30 | call to makeIterator() | test.swift:859:26:859:26 | $generator |
-| test.swift:866:5:866:5 | $i$generator | test.swift:866:5:866:5 | &... |
-| test.swift:866:5:866:5 | &... | test.swift:866:5:866:5 | $i$generator |
-| test.swift:866:5:866:5 | [post] $i$generator | test.swift:866:5:866:5 | &... |
-| test.swift:866:19:866:19 | SSA def(i) | test.swift:867:19:867:19 | i |
-| test.swift:866:19:866:19 | i | test.swift:866:19:866:19 | SSA def(i) |
-| test.swift:866:24:866:24 | $i$generator | test.swift:866:24:866:24 | SSA def($i$generator) |
-| test.swift:866:24:866:24 | SSA def($i$generator) | test.swift:866:5:866:5 | $i$generator |
-| test.swift:866:24:866:24 | call to makeAsyncIterator() | test.swift:866:24:866:24 | $i$generator |
-=======
 | test.swift:844:19:844:28 | SSA def(args) | test.swift:845:15:845:15 | args |
 | test.swift:844:19:844:28 | args | test.swift:844:19:844:28 | SSA def(args) |
 | test.swift:845:15:845:15 | args | test.swift:846:15:846:15 | args |
@@ -1125,10 +1087,16 @@
 | test.swift:859:15:859:15 | args | test.swift:860:15:860:15 | args |
 | test.swift:860:15:860:15 | [post] args | test.swift:862:16:862:16 | args |
 | test.swift:860:15:860:15 | args | test.swift:862:16:862:16 | args |
+| test.swift:862:5:862:5 | $arg$generator | test.swift:862:5:862:5 | &... |
+| test.swift:862:5:862:5 | &... | test.swift:862:5:862:5 | $arg$generator |
+| test.swift:862:5:862:5 | [post] $arg$generator | test.swift:862:5:862:5 | &... |
 | test.swift:862:9:862:9 | SSA def(arg) | test.swift:863:19:863:19 | arg |
 | test.swift:862:9:862:9 | arg | test.swift:862:9:862:9 | SSA def(arg) |
+| test.swift:862:16:862:16 | $arg$generator | test.swift:862:16:862:16 | SSA def($arg$generator) |
+| test.swift:862:16:862:16 | SSA def($arg$generator) | test.swift:862:5:862:5 | $arg$generator |
 | test.swift:862:16:862:16 | [post] args | test.swift:867:15:867:15 | args |
 | test.swift:862:16:862:16 | args | test.swift:867:15:867:15 | args |
+| test.swift:862:16:862:16 | call to makeIterator() | test.swift:862:16:862:16 | $arg$generator |
 | test.swift:866:9:866:9 | SSA def(myKeyPath) | test.swift:867:29:867:29 | myKeyPath |
 | test.swift:866:9:866:9 | myKeyPath | test.swift:866:9:866:9 | SSA def(myKeyPath) |
 | test.swift:866:21:866:29 | #keyPath(...) | test.swift:866:9:866:9 | myKeyPath |
@@ -1137,4 +1105,39 @@
 | test.swift:871:24:871:31 | [...] | test.swift:871:24:871:31 | [...] |
 | test.swift:872:28:872:31 | [...] | test.swift:872:28:872:31 | [...] |
 | test.swift:873:21:873:31 | [...] | test.swift:873:21:873:31 | [...] |
->>>>>>> 7c230d61
+| test.swift:877:9:877:9 | SSA def(set1) | test.swift:879:17:879:17 | set1 |
+| test.swift:877:9:877:9 | set1 | test.swift:877:9:877:9 | SSA def(set1) |
+| test.swift:877:16:877:30 | call to Set<Element>.init(_:) | test.swift:877:9:877:9 | set1 |
+| test.swift:879:5:879:5 | $elem$generator | test.swift:879:5:879:5 | &... |
+| test.swift:879:5:879:5 | &... | test.swift:879:5:879:5 | $elem$generator |
+| test.swift:879:5:879:5 | [post] $elem$generator | test.swift:879:5:879:5 | &... |
+| test.swift:879:9:879:9 | SSA def(elem) | test.swift:880:19:880:19 | elem |
+| test.swift:879:9:879:9 | elem | test.swift:879:9:879:9 | SSA def(elem) |
+| test.swift:879:17:879:17 | $elem$generator | test.swift:879:17:879:17 | SSA def($elem$generator) |
+| test.swift:879:17:879:17 | SSA def($elem$generator) | test.swift:879:5:879:5 | $elem$generator |
+| test.swift:879:17:879:17 | [post] set1 | test.swift:883:21:883:21 | set1 |
+| test.swift:879:17:879:17 | call to makeIterator() | test.swift:879:17:879:17 | $elem$generator |
+| test.swift:879:17:879:17 | set1 | test.swift:883:21:883:21 | set1 |
+| test.swift:883:9:883:9 | SSA def(generator) | test.swift:884:15:884:15 | generator |
+| test.swift:883:9:883:9 | generator | test.swift:883:9:883:9 | SSA def(generator) |
+| test.swift:883:21:883:39 | call to makeIterator() | test.swift:883:9:883:9 | generator |
+| test.swift:884:15:884:15 | [post] generator | test.swift:884:15:884:15 | &... |
+| test.swift:884:15:884:15 | generator | test.swift:884:15:884:15 | &... |
+| test.swift:884:15:884:30 | call to next() | test.swift:884:15:884:31 | ...! |
+| test.swift:888:9:888:9 | SSA def(stream) | test.swift:898:24:898:24 | stream |
+| test.swift:888:9:888:9 | stream | test.swift:888:9:888:9 | SSA def(stream) |
+| test.swift:888:18:896:6 | call to AsyncStream<Element>.init(_:bufferingPolicy:_:) | test.swift:888:9:888:9 | stream |
+| test.swift:891:17:891:17 | $generator | test.swift:891:17:891:17 | &... |
+| test.swift:891:17:891:17 | &... | test.swift:891:17:891:17 | $generator |
+| test.swift:891:17:891:17 | [post] $generator | test.swift:891:17:891:17 | &... |
+| test.swift:891:26:891:26 | $generator | test.swift:891:26:891:26 | SSA def($generator) |
+| test.swift:891:26:891:26 | SSA def($generator) | test.swift:891:17:891:17 | $generator |
+| test.swift:891:26:891:30 | call to makeIterator() | test.swift:891:26:891:26 | $generator |
+| test.swift:898:5:898:5 | $i$generator | test.swift:898:5:898:5 | &... |
+| test.swift:898:5:898:5 | &... | test.swift:898:5:898:5 | $i$generator |
+| test.swift:898:5:898:5 | [post] $i$generator | test.swift:898:5:898:5 | &... |
+| test.swift:898:19:898:19 | SSA def(i) | test.swift:899:19:899:19 | i |
+| test.swift:898:19:898:19 | i | test.swift:898:19:898:19 | SSA def(i) |
+| test.swift:898:24:898:24 | $i$generator | test.swift:898:24:898:24 | SSA def($i$generator) |
+| test.swift:898:24:898:24 | SSA def($i$generator) | test.swift:898:5:898:5 | $i$generator |
+| test.swift:898:24:898:24 | call to makeAsyncIterator() | test.swift:898:24:898:24 | $i$generator |