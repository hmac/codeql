--- conflicted
+++ resolved
@@ -16,29 +16,16 @@
 
     /**
      * Gets the `index`th member of this declaration (0-based).
+     *
+     * Prefer to use more specific methods (such as `EnumDecl.getEnumElement`) rather than relying
+     * on the order of members given by `getMember`. In some cases the order of members may not
+     * align with expectations, and could change in future releases.
      */
     Decl getMember(int index) {
       result = Synth::convertDeclFromRaw(Synth::convertDeclToRaw(this).(Raw::Decl).getMember(index))
     }
 
     /**
-<<<<<<< HEAD
-=======
-     * Gets the `index`th member of this declaration (0-based).
-     *
-     * Prefer to use more specific methods (such as `EnumDecl.getEnumElement`) rather than relying
-     * on the order of members given by `getMember`. In some cases the order of members may not
-     * align with expectations, and could change in future releases.
-     */
-    final Decl getMember(int index) {
-      exists(Decl immediate |
-        immediate = this.getImmediateMember(index) and
-        if exists(this.getResolveStep()) then result = immediate else result = immediate.resolve()
-      )
-    }
-
-    /**
->>>>>>> b2a958f8
      * Gets any of the members of this declaration.
      */
     final Decl getAMember() { result = this.getMember(_) }
