import request from 'request';
import requestPromise from 'request-promise';
import superagent from 'superagent';
import http from 'http';
import express from 'express';
import axios from 'axios';
import got from 'got';
import nodeFetch from 'node-fetch';
import url from 'url';
let XhrIo = goog.require('goog.net.XhrIo');
let Uri = goog.require('goog.Uri');

var server = http.createServer(function(req, res) {
    var tainted = url.parse(req.url, true).query.url;

    request("example.com"); // OK

    request(tainted); // NOT OK

    request.get(tainted); // NOT OK

    var options = {};
    options.url = tainted; // NOT OK
    request(options);

    request("http://" + tainted); // NOT OK

    request("http://example.com" + tainted); // NOT OK

    request("http://example.com/" + tainted); // NOT OK

    request("http://example.com/?" + tainted); // OK

    http.get(relativeUrl, {host: tainted}); // NOT OK

    XhrIo.send(new Uri(tainted)); // NOT OK
    new XhrIo().send(new Uri(tainted)); // NOT OK

    let base = require('./config').base;

    request(`http://example.com/${base}/${tainted}`); // NOT OK

    request(`http://example.com/${base}/v1/${tainted}`); // NOT OK

    request('http://example.com/' + base + '/' + tainted); // NOT OK

    request('http://example.com/' + base + ('/' + tainted)); // NOT OK - but not flagged [INCONSISTENCY]

    request(`http://example.com/?${base}/${tainted}`); // OK

    request(`http://example.com/${base}${tainted}`); // OK - assumed safe

    request(`${base}${tainted}`); // OK - assumed safe
})

var CDP = require("chrome-remote-interface");
var server = http.createServer(async function(req, res) {
    var tainted = url.parse(req.url, true).query.url;

    var client = await CDP(options);
	client.Page.navigate({url: tainted}); // NOT OK.
	
	CDP(options).catch((ignored) => {}).then((client) => {
		client.Page.navigate({url: tainted}); // NOT OK.	
	})
	
	CDP(options, (client) => {
		client.Page.navigate({url: tainted}); // NOT OK.	
	});
})

import {JSDOM} from "jsdom";
var server = http.createServer(async function(req, res) {
    var tainted = url.parse(req.url, true).query.url;

    JSDOM.fromURL(tainted); // NOT OK
});

<<<<<<< HEAD
var route = require('koa-route');
var Koa = require('koa');
var app = new Koa();

app.use(route.get('/pets', (context, param1, param2, param3) => { 
    JSDOM.fromURL(param1); // NOT OK
}));


const router = require('koa-router')();
const app = new Koa();
router.get('/', async (ctx, next) => {
    JSDOM.fromURL(ctx.params.foo); // NOT OK
}).post('/', async (ctx, next) => {
    JSDOM.fromURL(ctx.params.foo); // NOT OK
});
app.use(router.routes());
=======
import {JSDOM} from "jsdom";
var server = http.createServer(async function(req, res) {
    var tainted = url.parse(req.url, true).query.url;

    new WebSocket(tainted); // NOT OK
});
>>>>>>> c6a69e1d
<|MERGE_RESOLUTION|>--- conflicted
+++ resolved
@@ -76,7 +76,6 @@
     JSDOM.fromURL(tainted); // NOT OK
 });
 
-<<<<<<< HEAD
 var route = require('koa-route');
 var Koa = require('koa');
 var app = new Koa();
@@ -84,7 +83,6 @@
 app.use(route.get('/pets', (context, param1, param2, param3) => { 
     JSDOM.fromURL(param1); // NOT OK
 }));
-
 
 const router = require('koa-router')();
 const app = new Koa();
@@ -94,11 +92,10 @@
     JSDOM.fromURL(ctx.params.foo); // NOT OK
 });
 app.use(router.routes());
-=======
+
 import {JSDOM} from "jsdom";
 var server = http.createServer(async function(req, res) {
     var tainted = url.parse(req.url, true).query.url;
 
     new WebSocket(tainted); // NOT OK
-});
->>>>>>> c6a69e1d
+});